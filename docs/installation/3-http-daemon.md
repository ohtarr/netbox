We'll set up a simple WSGI front end using [gunicorn](http://gunicorn.org/) for the purposes of this guide. For web servers, we provide example configurations for both [nginx](https://www.nginx.com/resources/wiki/) and [Apache](http://httpd.apache.org/docs/2.4). (You are of course free to use whichever combination of HTTP and WSGI services you'd like.) We'll use systemd to enable service persistence.

!!! info
    For the sake of brevity, only Ubuntu 18.04 instructions are provided here, but this sort of web server and WSGI configuration is not unique to NetBox. Please consult your distribution's documentation for assistance if needed.

# Web Server Installation

## Option A: nginx

The following will serve as a minimal nginx configuration. Be sure to modify your server name and installation path appropriately.

```no-highlight
# apt-get install -y nginx
```

Once nginx is installed, save the following configuration to `/etc/nginx/sites-available/netbox`. Be sure to replace `netbox.example.com` with the domain name or IP address of your installation. (This should match the value configured for `ALLOWED_HOSTS` in `configuration.py`.)

```nginx
server {
    listen 80;

    server_name netbox.example.com;

    client_max_body_size 25m;

    location /static/ {
        alias /opt/netbox/netbox/static/;
    }

    location / {
        proxy_pass http://127.0.0.1:8001;
        proxy_set_header X-Forwarded-Host $server_name;
        proxy_set_header X-Real-IP $remote_addr;
        proxy_set_header X-Forwarded-Proto $scheme;
        add_header P3P 'CP="ALL DSP COR PSAa PSDa OUR NOR ONL UNI COM NAV"';
    }
}
```

Then, delete `/etc/nginx/sites-enabled/default` and create a symlink in the `sites-enabled` directory to the configuration file you just created.

```no-highlight
# cd /etc/nginx/sites-enabled/
# rm default
# ln -s /etc/nginx/sites-available/netbox
```

Restart the nginx service to use the new configuration.

```no-highlight
# service nginx restart
```

To enable SSL, consider this guide on [securing nginx with Let's Encrypt](https://www.digitalocean.com/community/tutorials/how-to-secure-nginx-with-let-s-encrypt-on-ubuntu-16-04).

## Option B: Apache

```no-highlight
# apt-get install -y apache2 libapache2-mod-wsgi-py3
```

Once Apache is installed, proceed with the following configuration (Be sure to modify the `ServerName` appropriately):

```apache
<VirtualHost *:80>
    ProxyPreserveHost On

    ServerName netbox.example.com

    Alias /static /opt/netbox/netbox/static

    # Needed to allow token-based API authentication
    WSGIPassAuthorization on

    <Directory /opt/netbox/netbox/static>
        Options Indexes FollowSymLinks MultiViews
        AllowOverride None
        Require all granted
    </Directory>

    <Location /static>
        ProxyPass !
    </Location>

    RequestHeader set "X-Forwarded-Proto" expr=%{REQUEST_SCHEME}
    ProxyPass / http://127.0.0.1:8001/
    ProxyPassReverse / http://127.0.0.1:8001/
</VirtualHost>
```

Save the contents of the above example in `/etc/apache2/sites-available/netbox.conf`, enable the `proxy` and `proxy_http` modules, and reload Apache:

```no-highlight
# a2enmod proxy
# a2enmod proxy_http
# a2enmod headers
# a2ensite netbox
# service apache2 restart
```

To enable SSL, consider this guide on [securing Apache with Let's Encrypt](https://www.digitalocean.com/community/tutorials/how-to-secure-apache-with-let-s-encrypt-on-ubuntu-16-04).

# gunicorn Installation

Install gunicorn:

```no-highlight
# pip3 install gunicorn
```

<<<<<<< HEAD
# systemd configuration

Copy or link contrib/netbox.service and contrib/netbox-rq.service to /etc/systemd/system/netbox.service and /etc/systemd/system/netbox-rq.service

```no-highlight
# cp contrib/netbox.service to /etc/systemd/system/netbox.service
# cp contrib/netbox-rq.service to /etc/systemd/system/netbox-rq.service
=======
Save the following configuration in the root netbox installation path as `gunicorn_config.py` (e.g. `/opt/netbox/gunicorn_config.py` per our example installation). Be sure to verify the location of the gunicorn executable on your server (e.g. `which gunicorn`) and to update the `pythonpath` variable if needed. If using CentOS/RHEL, change the username from `www-data` to `nginx` or `apache`. More info on `max_requests` can be found in the [gunicorn docs](https://docs.gunicorn.org/en/stable/settings.html#max-requests).

```no-highlight
command = '/usr/bin/gunicorn'
pythonpath = '/opt/netbox/netbox'
bind = '127.0.0.1:8001'
workers = 3
user = 'www-data'
max_requests = 5000
max_requests_jitter = 500
>>>>>>> a2a83a4a
```

Edit /etc/systemd/system/netbox.service and /etc/systemd/system/netbox-rq.service. Be sure to verify the location of the gunicorn executable on your server (e.g. `which gunicorn`).  If using CentOS/RHEL, change the username from `www-data` to `nginx` or `apache`:

```no-highlight
/usr/local/bin/gunicorn --pid ${PidPath} --pythonpath ${WorkingDirectory}/netbox --config ${ConfigPath} netbox.wsgi
```

```no-highlight
User=www-data
Group=www-data
```

Copy contrib/netbox.env to /etc/sysconfig/netbox.env

```no-highlight
# cp contrib/netbox.env to /etc/sysconfig/netbox.env
```

Edit /etc/sysconfig/netbox.env and change the settings as required.  Update the `WorkingDirectory` variable if needed.

```no-highlight
# Name is the Process Name
#
Name = 'Netbox'

# ConfigPath is the path to the gunicorn config file.
#
ConfigPath=/opt/netbox/gunicorn.conf

# WorkingDirectory is the Working Directory for Netbox.
#
WorkingDirectory=/opt/netbox/

# PidPath is the path to the pid for the netbox WSGI
#
PidPath=/var/run/netbox.pid
```

Copy contrib/gunicorn.conf to gunicorn.conf

```no-highlight
# cp contrib/gunicorn.conf to gunicorn.conf
```

Edit gunicorn.conf and change the settings as required.

```
# Bind is the ip and port that the Netbox WSGI should bind to
#
bind='127.0.0.1:8001'

# Workers is the number of workers that GUnicorn should spawn.
# Workers should be: cores * 2 + 1.  So if you have 8 cores, it would be 17.
#
workers=3

# Threads
#     The number of threads for handling requests
#     Threads should be: cores * 2 + 1.  So if you have 4 cores, it would be 9.
#
threads=3

# Timeout is the timeout between gunicorn receiving a request and returning a response (or failing with a 500 error)
#
timeout=120

# ErrorLog
#     ErrorLog is the logfile for the ErrorLog
#
errorlog='/opt/netbox/netbox.log'
```

Then, restart the systemd daemon service to detect the netbox service and start the netbox service:

```no-highlight
# systemctl daemon-reload
# systemctl start netbox.service
# systemctl enable netbox.service
```

If using webhooks, also start the Redis worker:

```no-highlight
# systemctl start netbox-rq.service
# systemctl enable netbox-rq.service
```

At this point, you should be able to connect to the nginx HTTP service at the server name or IP address you provided. If you are unable to connect, check that the nginx service is running and properly configured. If you receive a 502 (bad gateway) error, this indicates that gunicorn is misconfigured or not running.

!!! info
    Please keep in mind that the configurations provided here are bare minimums required to get NetBox up and running. You will almost certainly want to make some changes to better suit your production environment.<|MERGE_RESOLUTION|>--- conflicted
+++ resolved
@@ -108,16 +108,7 @@
 # pip3 install gunicorn
 ```
 
-<<<<<<< HEAD
-# systemd configuration
-
-Copy or link contrib/netbox.service and contrib/netbox-rq.service to /etc/systemd/system/netbox.service and /etc/systemd/system/netbox-rq.service
-
-```no-highlight
-# cp contrib/netbox.service to /etc/systemd/system/netbox.service
-# cp contrib/netbox-rq.service to /etc/systemd/system/netbox-rq.service
-=======
-Save the following configuration in the root netbox installation path as `gunicorn_config.py` (e.g. `/opt/netbox/gunicorn_config.py` per our example installation). Be sure to verify the location of the gunicorn executable on your server (e.g. `which gunicorn`) and to update the `pythonpath` variable if needed. If using CentOS/RHEL, change the username from `www-data` to `nginx` or `apache`. More info on `max_requests` can be found in the [gunicorn docs](https://docs.gunicorn.org/en/stable/settings.html#max-requests).
+Save the following configuration in the root NetBox installation path as `gunicorn_config.py` (e.g. `/opt/netbox/gunicorn_config.py` per our example installation). Be sure to verify the location of the gunicorn executable on your server (e.g. `which gunicorn`) and to update the `pythonpath` variable if needed. If using CentOS/RHEL, change the username from `www-data` to `nginx` or `apache`. More info on `max_requests` can be found in the [gunicorn docs](https://docs.gunicorn.org/en/stable/settings.html#max-requests).
 
 ```no-highlight
 command = '/usr/bin/gunicorn'
@@ -127,7 +118,15 @@
 user = 'www-data'
 max_requests = 5000
 max_requests_jitter = 500
->>>>>>> a2a83a4a
+```
+
+# systemd configuration
+
+Copy or link contrib/netbox.service and contrib/netbox-rq.service to /etc/systemd/system/netbox.service and /etc/systemd/system/netbox-rq.service
+
+```no-highlight
+# cp contrib/netbox.service to /etc/systemd/system/netbox.service
+# cp contrib/netbox-rq.service to /etc/systemd/system/netbox-rq.service
 ```
 
 Edit /etc/systemd/system/netbox.service and /etc/systemd/system/netbox-rq.service. Be sure to verify the location of the gunicorn executable on your server (e.g. `which gunicorn`).  If using CentOS/RHEL, change the username from `www-data` to `nginx` or `apache`:
