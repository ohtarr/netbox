--- conflicted
+++ resolved
@@ -413,11 +413,7 @@
         if child_prefixes and request.GET.get('show_available', 'true') == 'true':
             child_prefixes = add_available_prefixes(instance.prefix, child_prefixes)
 
-<<<<<<< HEAD
-        table = tables.PrefixDetailTable(child_prefixes)
-=======
-        prefix_table = tables.PrefixDetailTable(child_prefixes, user=request.user)
->>>>>>> 8497965c
+        table = tables.PrefixDetailTable(child_prefixes, user=request.user)
         if request.user.has_perm('ipam.change_prefix') or request.user.has_perm('ipam.delete_prefix'):
             table.columns.show('pk')
         paginate_table(table, request)
@@ -430,7 +426,7 @@
             'bulk_querystring': bulk_querystring,
             'active_tab': 'prefixes',
             'show_available': request.GET.get('show_available', 'true') == 'true',
-            'table_config_form': TableConfigForm(table=prefix_table),
+            'table_config_form': TableConfigForm(table=table),
         }
 
 
