import netaddr
from django.conf import settings
from django.db.models import Count, Prefetch
from django.db.models.expressions import RawSQL
from django.shortcuts import get_object_or_404, redirect, render
from django_tables2 import RequestConfig

from dcim.models import Device, Interface
from utilities.paginator import EnhancedPaginator
from utilities.utils import get_subquery
from utilities.views import (
    BulkCreateView, BulkDeleteView, BulkEditView, BulkImportView, ObjectView, ObjectDeleteView, ObjectEditView,
    ObjectListView,
)
from virtualization.models import VirtualMachine, VMInterface
from . import filters, forms, tables
from .choices import *
from .constants import *
from .models import Aggregate, IPAddress, Prefix, RIR, Role, Service, VLAN, VLANGroup, VRF
from .utils import add_available_ipaddresses, add_available_prefixes, add_available_vlans


#
# VRFs
#

class VRFListView(ObjectListView):
    queryset = VRF.objects.prefetch_related('tenant')
    filterset = filters.VRFFilterSet
    filterset_form = forms.VRFFilterForm
    table = tables.VRFTable


class VRFView(ObjectView):
    queryset = VRF.objects.all()

    def get(self, request, pk):

        vrf = get_object_or_404(self.queryset, pk=pk)
        prefix_count = Prefix.objects.restrict(request.user, 'view').filter(vrf=vrf).count()

        return render(request, 'ipam/vrf.html', {
            'vrf': vrf,
            'prefix_count': prefix_count,
        })


class VRFEditView(ObjectEditView):
    queryset = VRF.objects.all()
    model_form = forms.VRFForm
    template_name = 'ipam/vrf_edit.html'


class VRFDeleteView(ObjectDeleteView):
    queryset = VRF.objects.all()


class VRFBulkImportView(BulkImportView):
    queryset = VRF.objects.all()
    model_form = forms.VRFCSVForm
    table = tables.VRFTable


class VRFBulkEditView(BulkEditView):
    queryset = VRF.objects.prefetch_related('tenant')
    filterset = filters.VRFFilterSet
    table = tables.VRFTable
    form = forms.VRFBulkEditForm


class VRFBulkDeleteView(BulkDeleteView):
    queryset = VRF.objects.prefetch_related('tenant')
    filterset = filters.VRFFilterSet
    table = tables.VRFTable


#
# RIRs
#

class RIRListView(ObjectListView):
    queryset = RIR.objects.annotate(aggregate_count=Count('aggregates')).order_by(*RIR._meta.ordering)
    filterset = filters.RIRFilterSet
    filterset_form = forms.RIRFilterForm
    table = tables.RIRDetailTable
    template_name = 'ipam/rir_list.html'

    def alter_queryset(self, request):

        if request.GET.get('family') == '6':
            family = 6
            denominator = 2 ** 64  # Count /64s for IPv6 rather than individual IPs
        else:
            family = 4
            denominator = 1

        rirs = []
        for rir in self.queryset:

            stats = {
                'total': 0,
                'active': 0,
                'reserved': 0,
                'deprecated': 0,
                'available': 0,
            }
            aggregate_list = Aggregate.objects.restrict(request.user).filter(prefix__family=family, rir=rir)
            for aggregate in aggregate_list:

                queryset = Prefix.objects.restrict(request.user).filter(
                    prefix__net_contained_or_equal=str(aggregate.prefix)
                )

                # Find all consumed space for each prefix status (we ignore containers for this purpose).
                active_prefixes = netaddr.cidr_merge(
                    [p.prefix for p in queryset.filter(status=PrefixStatusChoices.STATUS_ACTIVE)]
                )
                reserved_prefixes = netaddr.cidr_merge(
                    [p.prefix for p in queryset.filter(status=PrefixStatusChoices.STATUS_RESERVED)]
                )
                deprecated_prefixes = netaddr.cidr_merge(
                    [p.prefix for p in queryset.filter(status=PrefixStatusChoices.STATUS_DEPRECATED)]
                )

                # Find all available prefixes by subtracting each of the existing prefix sets from the aggregate prefix.
                available_prefixes = (
                    netaddr.IPSet([aggregate.prefix]) -
                    netaddr.IPSet(active_prefixes) -
                    netaddr.IPSet(reserved_prefixes) -
                    netaddr.IPSet(deprecated_prefixes)
                )

                # Add the size of each metric to the RIR total.
                stats['total'] += int(aggregate.prefix.size / denominator)
                stats['active'] += int(netaddr.IPSet(active_prefixes).size / denominator)
                stats['reserved'] += int(netaddr.IPSet(reserved_prefixes).size / denominator)
                stats['deprecated'] += int(netaddr.IPSet(deprecated_prefixes).size / denominator)
                stats['available'] += int(available_prefixes.size / denominator)

            # Calculate the percentage of total space for each prefix status.
            total = float(stats['total'])
            stats['percentages'] = {
                'active': float('{:.2f}'.format(stats['active'] / total * 100)) if total else 0,
                'reserved': float('{:.2f}'.format(stats['reserved'] / total * 100)) if total else 0,
                'deprecated': float('{:.2f}'.format(stats['deprecated'] / total * 100)) if total else 0,
            }
            stats['percentages']['available'] = (
                100 -
                stats['percentages']['active'] -
                stats['percentages']['reserved'] -
                stats['percentages']['deprecated']
            )
            rir.stats = stats
            rirs.append(rir)

        return rirs


class RIREditView(ObjectEditView):
    queryset = RIR.objects.all()
    model_form = forms.RIRForm


class RIRDeleteView(ObjectDeleteView):
    queryset = RIR.objects.all()


class RIRBulkImportView(BulkImportView):
    queryset = RIR.objects.all()
    model_form = forms.RIRCSVForm
    table = tables.RIRTable


class RIRBulkDeleteView(BulkDeleteView):
    queryset = RIR.objects.annotate(aggregate_count=Count('aggregates')).order_by(*RIR._meta.ordering)
    filterset = filters.RIRFilterSet
    table = tables.RIRTable


#
# Aggregates
#

class AggregateListView(ObjectListView):
    queryset = Aggregate.objects.prefetch_related('rir').annotate(
        child_count=RawSQL('SELECT COUNT(*) FROM ipam_prefix WHERE ipam_prefix.prefix <<= ipam_aggregate.prefix', ())
    ).order_by(*Aggregate._meta.ordering)
    filterset = filters.AggregateFilterSet
    filterset_form = forms.AggregateFilterForm
    table = tables.AggregateDetailTable
    template_name = 'ipam/aggregate_list.html'

    def extra_context(self):
        ipv4_total = 0
        ipv6_total = 0

        for aggregate in self.queryset:
            if aggregate.prefix.version == 6:
                # Report equivalent /64s for IPv6 to keep things sane
                ipv6_total += int(aggregate.prefix.size / 2 ** 64)
            else:
                ipv4_total += aggregate.prefix.size

        return {
            'ipv4_total': ipv4_total,
            'ipv6_total': ipv6_total,
        }


class AggregateView(ObjectView):
    queryset = Aggregate.objects.all()

    def get(self, request, pk):

        aggregate = get_object_or_404(self.queryset, pk=pk)

        # Find all child prefixes contained by this aggregate
        child_prefixes = Prefix.objects.restrict(request.user, 'view').filter(
            prefix__net_contained_or_equal=str(aggregate.prefix)
        ).prefetch_related(
            'site', 'role'
        ).annotate_depth(
            limit=0
        )

        # Add available prefixes to the table if requested
        if request.GET.get('show_available', 'true') == 'true':
            child_prefixes = add_available_prefixes(aggregate.prefix, child_prefixes)

        prefix_table = tables.PrefixDetailTable(child_prefixes)
        if request.user.has_perm('ipam.change_prefix') or request.user.has_perm('ipam.delete_prefix'):
            prefix_table.columns.show('pk')

        paginate = {
            'paginator_class': EnhancedPaginator,
            'per_page': request.GET.get('per_page', settings.PAGINATE_COUNT)
        }
        RequestConfig(request, paginate).configure(prefix_table)

        # Compile permissions list for rendering the object table
        permissions = {
            'add': request.user.has_perm('ipam.add_prefix'),
            'change': request.user.has_perm('ipam.change_prefix'),
            'delete': request.user.has_perm('ipam.delete_prefix'),
        }

        return render(request, 'ipam/aggregate.html', {
            'aggregate': aggregate,
            'prefix_table': prefix_table,
            'permissions': permissions,
            'show_available': request.GET.get('show_available', 'true') == 'true',
        })


class AggregateEditView(ObjectEditView):
    queryset = Aggregate.objects.all()
    model_form = forms.AggregateForm
    template_name = 'ipam/aggregate_edit.html'


class AggregateDeleteView(ObjectDeleteView):
    queryset = Aggregate.objects.all()


class AggregateBulkImportView(BulkImportView):
    queryset = Aggregate.objects.all()
    model_form = forms.AggregateCSVForm
    table = tables.AggregateTable


class AggregateBulkEditView(BulkEditView):
    queryset = Aggregate.objects.prefetch_related('rir')
    filterset = filters.AggregateFilterSet
    table = tables.AggregateTable
    form = forms.AggregateBulkEditForm


class AggregateBulkDeleteView(BulkDeleteView):
    queryset = Aggregate.objects.prefetch_related('rir')
    filterset = filters.AggregateFilterSet
    table = tables.AggregateTable


#
# Prefix/VLAN roles
#

<<<<<<< HEAD
class RoleListView(ObjectListView):
    queryset = Role.objects.all()
=======
class RoleListView(PermissionRequiredMixin, ObjectListView):
    permission_required = 'ipam.view_role'
    queryset = Role.objects.annotate(
        prefix_count=get_subquery(Prefix, 'role'),
        vlan_count=get_subquery(VLAN, 'role')
    )
>>>>>>> 357bf671
    table = tables.RoleTable


class RoleEditView(ObjectEditView):
    queryset = Role.objects.all()
    model_form = forms.RoleForm


class RoleDeleteView(ObjectDeleteView):
    queryset = Role.objects.all()


class RoleBulkImportView(BulkImportView):
    queryset = Role.objects.all()
    model_form = forms.RoleCSVForm
    table = tables.RoleTable


class RoleBulkDeleteView(BulkDeleteView):
    queryset = Role.objects.all()
    table = tables.RoleTable


#
# Prefixes
#

class PrefixListView(ObjectListView):
    queryset = Prefix.objects.prefetch_related('site', 'vrf__tenant', 'tenant', 'vlan', 'role')
    filterset = filters.PrefixFilterSet
    filterset_form = forms.PrefixFilterForm
    table = tables.PrefixDetailTable
    template_name = 'ipam/prefix_list.html'

    def alter_queryset(self, request):
        # Show only top-level prefixes by default (unless searching)
        limit = None if request.GET.get('expand') or request.GET.get('q') else 0
        return self.queryset.annotate_depth(limit=limit)


class PrefixView(ObjectView):
    queryset = Prefix.objects.prefetch_related('vrf', 'site__region', 'tenant__group', 'vlan__group', 'role')

    def get(self, request, pk):

        prefix = get_object_or_404(self.queryset, pk=pk)

        try:
            aggregate = Aggregate.objects.restrict(request.user, 'view').get(
                prefix__net_contains_or_equals=str(prefix.prefix)
            )
        except Aggregate.DoesNotExist:
            aggregate = None

        # Parent prefixes table
        parent_prefixes = Prefix.objects.restrict(request.user, 'view').filter(
            Q(vrf=prefix.vrf) | Q(vrf__isnull=True)
        ).filter(
            prefix__net_contains=str(prefix.prefix)
        ).prefetch_related(
            'site', 'role'
        ).annotate_depth()
        parent_prefix_table = tables.PrefixTable(list(parent_prefixes), orderable=False)
        parent_prefix_table.exclude = ('vrf',)

        # Duplicate prefixes table
        duplicate_prefixes = Prefix.objects.restrict(request.user, 'view').filter(
            vrf=prefix.vrf, prefix=str(prefix.prefix)
        ).exclude(
            pk=prefix.pk
        ).prefetch_related(
            'site', 'role'
        )
        duplicate_prefix_table = tables.PrefixTable(list(duplicate_prefixes), orderable=False)
        duplicate_prefix_table.exclude = ('vrf',)

        return render(request, 'ipam/prefix.html', {
            'prefix': prefix,
            'aggregate': aggregate,
            'parent_prefix_table': parent_prefix_table,
            'duplicate_prefix_table': duplicate_prefix_table,
        })


class PrefixPrefixesView(ObjectView):
    queryset = Prefix.objects.all()

    def get(self, request, pk):

        prefix = get_object_or_404(self.queryset, pk=pk)

        # Child prefixes table
        child_prefixes = prefix.get_child_prefixes().restrict(request.user, 'view').prefetch_related(
            'site', 'vlan', 'role',
        ).annotate_depth(limit=0)

        # Add available prefixes to the table if requested
        if child_prefixes and request.GET.get('show_available', 'true') == 'true':
            child_prefixes = add_available_prefixes(prefix.prefix, child_prefixes)

        prefix_table = tables.PrefixDetailTable(child_prefixes)
        if request.user.has_perm('ipam.change_prefix') or request.user.has_perm('ipam.delete_prefix'):
            prefix_table.columns.show('pk')

        paginate = {
            'paginator_class': EnhancedPaginator,
            'per_page': request.GET.get('per_page', settings.PAGINATE_COUNT)
        }
        RequestConfig(request, paginate).configure(prefix_table)

        # Compile permissions list for rendering the object table
        permissions = {
            'add': request.user.has_perm('ipam.add_prefix'),
            'change': request.user.has_perm('ipam.change_prefix'),
            'delete': request.user.has_perm('ipam.delete_prefix'),
        }

        return render(request, 'ipam/prefix_prefixes.html', {
            'prefix': prefix,
            'first_available_prefix': prefix.get_first_available_prefix(),
            'prefix_table': prefix_table,
            'permissions': permissions,
            'bulk_querystring': 'vrf_id={}&within={}'.format(prefix.vrf.pk if prefix.vrf else '0', prefix.prefix),
            'active_tab': 'prefixes',
            'show_available': request.GET.get('show_available', 'true') == 'true',
        })


class PrefixIPAddressesView(ObjectView):
    queryset = Prefix.objects.all()

    def get(self, request, pk):

        prefix = get_object_or_404(self.queryset, pk=pk)

        # Find all IPAddresses belonging to this Prefix
        ipaddresses = prefix.get_child_ips().restrict(request.user, 'view').prefetch_related(
            'vrf', 'primary_ip4_for', 'primary_ip6_for'
        )

        # Add available IP addresses to the table if requested
        if request.GET.get('show_available', 'true') == 'true':
            ipaddresses = add_available_ipaddresses(prefix.prefix, ipaddresses, prefix.is_pool)

        ip_table = tables.IPAddressTable(ipaddresses)
        if request.user.has_perm('ipam.change_ipaddress') or request.user.has_perm('ipam.delete_ipaddress'):
            ip_table.columns.show('pk')

        paginate = {
            'paginator_class': EnhancedPaginator,
            'per_page': request.GET.get('per_page', settings.PAGINATE_COUNT)
        }
        RequestConfig(request, paginate).configure(ip_table)

        # Compile permissions list for rendering the object table
        permissions = {
            'add': request.user.has_perm('ipam.add_ipaddress'),
            'change': request.user.has_perm('ipam.change_ipaddress'),
            'delete': request.user.has_perm('ipam.delete_ipaddress'),
        }

        return render(request, 'ipam/prefix_ipaddresses.html', {
            'prefix': prefix,
            'first_available_ip': prefix.get_first_available_ip(),
            'ip_table': ip_table,
            'permissions': permissions,
            'bulk_querystring': 'vrf_id={}&parent={}'.format(prefix.vrf.pk if prefix.vrf else '0', prefix.prefix),
            'active_tab': 'ip-addresses',
            'show_available': request.GET.get('show_available', 'true') == 'true',
        })


class PrefixEditView(ObjectEditView):
    queryset = Prefix.objects.all()
    model_form = forms.PrefixForm
    template_name = 'ipam/prefix_edit.html'


class PrefixDeleteView(ObjectDeleteView):
    queryset = Prefix.objects.all()
    template_name = 'ipam/prefix_delete.html'


class PrefixBulkImportView(BulkImportView):
    queryset = Prefix.objects.all()
    model_form = forms.PrefixCSVForm
    table = tables.PrefixTable


class PrefixBulkEditView(BulkEditView):
    queryset = Prefix.objects.prefetch_related('site', 'vrf__tenant', 'tenant', 'vlan', 'role')
    filterset = filters.PrefixFilterSet
    table = tables.PrefixTable
    form = forms.PrefixBulkEditForm


class PrefixBulkDeleteView(BulkDeleteView):
    queryset = Prefix.objects.prefetch_related('site', 'vrf__tenant', 'tenant', 'vlan', 'role')
    filterset = filters.PrefixFilterSet
    table = tables.PrefixTable


#
# IP addresses
#

class IPAddressListView(ObjectListView):
    queryset = IPAddress.objects.prefetch_related(
        'vrf__tenant', 'tenant', 'nat_inside'
    )
    filterset = filters.IPAddressFilterSet
    filterset_form = forms.IPAddressFilterForm
    table = tables.IPAddressDetailTable


class IPAddressView(ObjectView):
    queryset = IPAddress.objects.prefetch_related('vrf__tenant', 'tenant')

    def get(self, request, pk):

        ipaddress = get_object_or_404(self.queryset, pk=pk)

        # Parent prefixes table
        parent_prefixes = Prefix.objects.restrict(request.user, 'view').filter(
            vrf=ipaddress.vrf, prefix__net_contains=str(ipaddress.address.ip)
        ).prefetch_related(
            'site', 'role'
        )
        parent_prefixes_table = tables.PrefixTable(list(parent_prefixes), orderable=False)
        parent_prefixes_table.exclude = ('vrf',)

        # Duplicate IPs table
        duplicate_ips = IPAddress.objects.restrict(request.user, 'view').filter(
            vrf=ipaddress.vrf, address=str(ipaddress.address)
        ).exclude(
            pk=ipaddress.pk
        ).prefetch_related(
            'nat_inside'
        )
        # Exclude anycast IPs if this IP is anycast
        if ipaddress.role == IPAddressRoleChoices.ROLE_ANYCAST:
            duplicate_ips = duplicate_ips.exclude(role=IPAddressRoleChoices.ROLE_ANYCAST)
        duplicate_ips_table = tables.IPAddressTable(list(duplicate_ips), orderable=False)

        # Related IP table
        related_ips = IPAddress.objects.restrict(request.user, 'view').exclude(
            address=str(ipaddress.address)
        ).filter(
            vrf=ipaddress.vrf, address__net_contained_or_equal=str(ipaddress.address)
        )
        related_ips_table = tables.IPAddressTable(related_ips, orderable=False)

        paginate = {
            'paginator_class': EnhancedPaginator,
            'per_page': request.GET.get('per_page', settings.PAGINATE_COUNT)
        }
        RequestConfig(request, paginate).configure(related_ips_table)

        return render(request, 'ipam/ipaddress.html', {
            'ipaddress': ipaddress,
            'parent_prefixes_table': parent_prefixes_table,
            'duplicate_ips_table': duplicate_ips_table,
            'related_ips_table': related_ips_table,
        })


class IPAddressEditView(ObjectEditView):
    queryset = IPAddress.objects.all()
    model_form = forms.IPAddressForm
    template_name = 'ipam/ipaddress_edit.html'

    def alter_obj(self, obj, request, url_args, url_kwargs):

        if 'interface' in request.GET:
            try:
                obj.assigned_object = Interface.objects.get(pk=request.GET['interface'])
            except (ValueError, Interface.DoesNotExist):
                pass

        elif 'vminterface' in request.GET:
            try:
                obj.assigned_object = VMInterface.objects.get(pk=request.GET['vminterface'])
            except (ValueError, VMInterface.DoesNotExist):
                pass

        return obj


class IPAddressAssignView(ObjectView):
    """
    Search for IPAddresses to be assigned to an Interface.
    """
    queryset = IPAddress.objects.all()

    def dispatch(self, request, *args, **kwargs):

        # Redirect user if an interface has not been provided
        if 'interface' not in request.GET:
            return redirect('ipam:ipaddress_add')

        return super().dispatch(request, *args, **kwargs)

    def get(self, request):
        form = forms.IPAddressAssignForm()

        return render(request, 'ipam/ipaddress_assign.html', {
            'form': form,
            'return_url': request.GET.get('return_url', ''),
        })

    def post(self, request):
        form = forms.IPAddressAssignForm(request.POST)
        table = None

        if form.is_valid():

            addresses = self.queryset.prefetch_related('vrf', 'tenant')
            # Limit to 100 results
            addresses = filters.IPAddressFilterSet(request.POST, addresses).qs[:100]
            table = tables.IPAddressAssignTable(addresses)

        return render(request, 'ipam/ipaddress_assign.html', {
            'form': form,
            'table': table,
            'return_url': request.GET.get('return_url', ''),
        })


class IPAddressDeleteView(ObjectDeleteView):
    queryset = IPAddress.objects.all()


class IPAddressBulkCreateView(BulkCreateView):
    queryset = IPAddress.objects.all()
    form = forms.IPAddressBulkCreateForm
    model_form = forms.IPAddressBulkAddForm
    pattern_target = 'address'
    template_name = 'ipam/ipaddress_bulk_add.html'


class IPAddressBulkImportView(BulkImportView):
    queryset = IPAddress.objects.all()
    model_form = forms.IPAddressCSVForm
    table = tables.IPAddressTable


class IPAddressBulkEditView(BulkEditView):
    queryset = IPAddress.objects.prefetch_related('vrf__tenant', 'tenant')
    filterset = filters.IPAddressFilterSet
    table = tables.IPAddressTable
    form = forms.IPAddressBulkEditForm


class IPAddressBulkDeleteView(BulkDeleteView):
    queryset = IPAddress.objects.prefetch_related('vrf__tenant', 'tenant')
    filterset = filters.IPAddressFilterSet
    table = tables.IPAddressTable


#
# VLAN groups
#

class VLANGroupListView(ObjectListView):
    queryset = VLANGroup.objects.prefetch_related('site').annotate(
        vlan_count=Count('vlans')
    ).order_by(*VLANGroup._meta.ordering)
    filterset = filters.VLANGroupFilterSet
    filterset_form = forms.VLANGroupFilterForm
    table = tables.VLANGroupTable


class VLANGroupEditView(ObjectEditView):
    queryset = VLANGroup.objects.all()
    model_form = forms.VLANGroupForm


class VLANGroupDeleteView(ObjectDeleteView):
    queryset = VLANGroup.objects.all()


class VLANGroupBulkImportView(BulkImportView):
    queryset = VLANGroup.objects.all()
    model_form = forms.VLANGroupCSVForm
    table = tables.VLANGroupTable


class VLANGroupBulkDeleteView(BulkDeleteView):
    queryset = VLANGroup.objects.prefetch_related('site').annotate(
        vlan_count=Count('vlans')
    ).order_by(*VLANGroup._meta.ordering)
    filterset = filters.VLANGroupFilterSet
    table = tables.VLANGroupTable


class VLANGroupVLANsView(ObjectView):
    queryset = VLANGroup.objects.all()

    def get(self, request, pk):
        vlan_group = get_object_or_404(self.queryset, pk=pk)

        vlans = VLAN.objects.restrict(request.user, 'view').filter(group_id=pk).prefetch_related(
            Prefetch('prefixes', queryset=Prefix.objects.restrict(request.user))
        )
        vlans = add_available_vlans(vlan_group, vlans)

        vlan_table = tables.VLANDetailTable(vlans)
        if request.user.has_perm('ipam.change_vlan') or request.user.has_perm('ipam.delete_vlan'):
            vlan_table.columns.show('pk')
        vlan_table.columns.hide('site')
        vlan_table.columns.hide('group')

        paginate = {
            'paginator_class': EnhancedPaginator,
            'per_page': request.GET.get('per_page', settings.PAGINATE_COUNT)
        }
        RequestConfig(request, paginate).configure(vlan_table)

        # Compile permissions list for rendering the object table
        permissions = {
            'add': request.user.has_perm('ipam.add_vlan'),
            'change': request.user.has_perm('ipam.change_vlan'),
            'delete': request.user.has_perm('ipam.delete_vlan'),
        }

        return render(request, 'ipam/vlangroup_vlans.html', {
            'vlan_group': vlan_group,
            'first_available_vlan': vlan_group.get_next_available_vid(),
            'vlan_table': vlan_table,
            'permissions': permissions,
        })


#
# VLANs
#

class VLANListView(ObjectListView):
    queryset = VLAN.objects.prefetch_related(
        Prefetch('prefixes', Prefix.objects.unrestricted()),
        'site', 'group', 'tenant', 'role'
    )
    filterset = filters.VLANFilterSet
    filterset_form = forms.VLANFilterForm
    table = tables.VLANDetailTable


class VLANView(ObjectView):
    queryset = VLAN.objects.prefetch_related('site__region', 'tenant__group', 'role')

    def get(self, request, pk):

        vlan = get_object_or_404(self.queryset, pk=pk)
        prefixes = Prefix.objects.restrict(request.user, 'view').filter(vlan=vlan).prefetch_related(
            'vrf', 'site', 'role'
        )
        prefix_table = tables.PrefixTable(list(prefixes), orderable=False)
        prefix_table.exclude = ('vlan',)

        return render(request, 'ipam/vlan.html', {
            'vlan': vlan,
            'prefix_table': prefix_table,
        })


class VLANMembersView(ObjectView):
    queryset = VLAN.objects.all()

    def get(self, request, pk):

        vlan = get_object_or_404(self.queryset, pk=pk)
        members = vlan.get_members().restrict(request.user, 'view').prefetch_related('device', 'virtual_machine')

        members_table = tables.VLANMemberTable(members)

        paginate = {
            'paginator_class': EnhancedPaginator,
            'per_page': request.GET.get('per_page', settings.PAGINATE_COUNT)
        }
        RequestConfig(request, paginate).configure(members_table)

        return render(request, 'ipam/vlan_members.html', {
            'vlan': vlan,
            'members_table': members_table,
            'active_tab': 'members',
        })


class VLANEditView(ObjectEditView):
    queryset = VLAN.objects.all()
    model_form = forms.VLANForm
    template_name = 'ipam/vlan_edit.html'


class VLANDeleteView(ObjectDeleteView):
    queryset = VLAN.objects.all()


class VLANBulkImportView(BulkImportView):
    queryset = VLAN.objects.all()
    model_form = forms.VLANCSVForm
    table = tables.VLANTable


class VLANBulkEditView(BulkEditView):
    queryset = VLAN.objects.prefetch_related('site', 'group', 'tenant', 'role')
    filterset = filters.VLANFilterSet
    table = tables.VLANTable
    form = forms.VLANBulkEditForm


class VLANBulkDeleteView(BulkDeleteView):
    queryset = VLAN.objects.prefetch_related('site', 'group', 'tenant', 'role')
    filterset = filters.VLANFilterSet
    table = tables.VLANTable


#
# Services
#

class ServiceListView(ObjectListView):
    queryset = Service.objects.prefetch_related('device', 'virtual_machine')
    filterset = filters.ServiceFilterSet
    filterset_form = forms.ServiceFilterForm
    table = tables.ServiceTable
    action_buttons = ('export',)


class ServiceView(ObjectView):
    queryset = Service.objects.prefetch_related(
        Prefetch('ipaddresses', IPAddress.objects.unrestricted())
    )

    def get(self, request, pk):

        service = get_object_or_404(self.queryset, pk=pk)

        return render(request, 'ipam/service.html', {
            'service': service,
        })


class ServiceEditView(ObjectEditView):
    queryset = Service.objects.prefetch_related(
        Prefetch('ipaddresses', IPAddress.objects.unrestricted())
    )
    model_form = forms.ServiceForm
    template_name = 'ipam/service_edit.html'

    def alter_obj(self, obj, request, url_args, url_kwargs):
        if 'device' in url_kwargs:
            obj.device = get_object_or_404(
                Device.objects.restrict(request.user),
                pk=url_kwargs['device']
            )
        elif 'virtualmachine' in url_kwargs:
            obj.virtual_machine = get_object_or_404(
                VirtualMachine.objects.restrict(request.user),
                pk=url_kwargs['virtualmachine']
            )
        return obj

    def get_return_url(self, request, service):
        return service.parent.get_absolute_url()


class ServiceBulkImportView(BulkImportView):
    queryset = Service.objects.all()
    model_form = forms.ServiceCSVForm
    table = tables.ServiceTable


class ServiceDeleteView(ObjectDeleteView):
    queryset = Service.objects.all()


class ServiceBulkEditView(BulkEditView):
    queryset = Service.objects.prefetch_related('device', 'virtual_machine')
    filterset = filters.ServiceFilterSet
    table = tables.ServiceTable
    form = forms.ServiceBulkEditForm


class ServiceBulkDeleteView(BulkDeleteView):
    queryset = Service.objects.prefetch_related('device', 'virtual_machine')
    filterset = filters.ServiceFilterSet
    table = tables.ServiceTable<|MERGE_RESOLUTION|>--- conflicted
+++ resolved
@@ -285,17 +285,11 @@
 # Prefix/VLAN roles
 #
 
-<<<<<<< HEAD
 class RoleListView(ObjectListView):
-    queryset = Role.objects.all()
-=======
-class RoleListView(PermissionRequiredMixin, ObjectListView):
-    permission_required = 'ipam.view_role'
     queryset = Role.objects.annotate(
         prefix_count=get_subquery(Prefix, 'role'),
         vlan_count=get_subquery(VLAN, 'role')
     )
->>>>>>> 357bf671
     table = tables.RoleTable
 
 
