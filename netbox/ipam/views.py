from django.contrib.contenttypes.models import ContentType
from django.db.models import Prefetch
from django.db.models.expressions import RawSQL
from django.shortcuts import get_object_or_404, redirect, render
from django.urls import reverse

from circuits.models import Provider, Circuit
from circuits.tables import ProviderTable
from dcim.filtersets import InterfaceFilterSet
from dcim.models import Interface, Site, Device
from dcim.tables import SiteTable
from netbox.views import generic
from utilities.utils import count_related
from virtualization.filtersets import VMInterfaceFilterSet
from virtualization.models import VMInterface, VirtualMachine
from . import filtersets, forms, tables
from .constants import *
from .models import *
from .models import ASN
from .tables.l2vpn import L2VPNTable, L2VPNTerminationTable
from .utils import add_requested_prefixes, add_available_ipaddresses, add_available_vlans


#
# VRFs
#

class VRFListView(generic.ObjectListView):
    queryset = VRF.objects.all()
    filterset = filtersets.VRFFilterSet
    filterset_form = forms.VRFFilterForm
    table = tables.VRFTable


class VRFView(generic.ObjectView):
    queryset = VRF.objects.all()

    def get_extra_context(self, request, instance):
        prefix_count = Prefix.objects.restrict(request.user, 'view').filter(vrf=instance).count()
        ipaddress_count = IPAddress.objects.restrict(request.user, 'view').filter(vrf=instance).count()

        import_targets_table = tables.RouteTargetTable(
            instance.import_targets.all(),
            orderable=False
        )
        export_targets_table = tables.RouteTargetTable(
            instance.export_targets.all(),
            orderable=False
        )

        return {
            'prefix_count': prefix_count,
            'ipaddress_count': ipaddress_count,
            'import_targets_table': import_targets_table,
            'export_targets_table': export_targets_table,
        }


class VRFEditView(generic.ObjectEditView):
    queryset = VRF.objects.all()
    form = forms.VRFForm


class VRFDeleteView(generic.ObjectDeleteView):
    queryset = VRF.objects.all()


class VRFBulkImportView(generic.BulkImportView):
    queryset = VRF.objects.all()
    model_form = forms.VRFCSVForm
    table = tables.VRFTable


class VRFBulkEditView(generic.BulkEditView):
    queryset = VRF.objects.all()
    filterset = filtersets.VRFFilterSet
    table = tables.VRFTable
    form = forms.VRFBulkEditForm


class VRFBulkDeleteView(generic.BulkDeleteView):
    queryset = VRF.objects.all()
    filterset = filtersets.VRFFilterSet
    table = tables.VRFTable


#
# Route targets
#

class RouteTargetListView(generic.ObjectListView):
    queryset = RouteTarget.objects.all()
    filterset = filtersets.RouteTargetFilterSet
    filterset_form = forms.RouteTargetFilterForm
    table = tables.RouteTargetTable


class RouteTargetView(generic.ObjectView):
    queryset = RouteTarget.objects.all()

    def get_extra_context(self, request, instance):
        importing_vrfs_table = tables.VRFTable(
            instance.importing_vrfs.all(),
            orderable=False
        )
        exporting_vrfs_table = tables.VRFTable(
            instance.exporting_vrfs.all(),
            orderable=False
        )

        return {
            'importing_vrfs_table': importing_vrfs_table,
            'exporting_vrfs_table': exporting_vrfs_table,
        }


class RouteTargetEditView(generic.ObjectEditView):
    queryset = RouteTarget.objects.all()
    form = forms.RouteTargetForm


class RouteTargetDeleteView(generic.ObjectDeleteView):
    queryset = RouteTarget.objects.all()


class RouteTargetBulkImportView(generic.BulkImportView):
    queryset = RouteTarget.objects.all()
    model_form = forms.RouteTargetCSVForm
    table = tables.RouteTargetTable


class RouteTargetBulkEditView(generic.BulkEditView):
    queryset = RouteTarget.objects.all()
    filterset = filtersets.RouteTargetFilterSet
    table = tables.RouteTargetTable
    form = forms.RouteTargetBulkEditForm


class RouteTargetBulkDeleteView(generic.BulkDeleteView):
    queryset = RouteTarget.objects.all()
    filterset = filtersets.RouteTargetFilterSet
    table = tables.RouteTargetTable


#
# RIRs
#

class RIRListView(generic.ObjectListView):
    queryset = RIR.objects.annotate(
        aggregate_count=count_related(Aggregate, 'rir')
    )
    filterset = filtersets.RIRFilterSet
    filterset_form = forms.RIRFilterForm
    table = tables.RIRTable


class RIRView(generic.ObjectView):
    queryset = RIR.objects.all()

    def get_extra_context(self, request, instance):
        aggregates = Aggregate.objects.restrict(request.user, 'view').filter(rir=instance).annotate(
            child_count=RawSQL('SELECT COUNT(*) FROM ipam_prefix WHERE ipam_prefix.prefix <<= ipam_aggregate.prefix', ())
        )
        aggregates_table = tables.AggregateTable(aggregates, user=request.user, exclude=('rir', 'utilization'))
        aggregates_table.configure(request)

        return {
            'aggregates_table': aggregates_table,
        }


class RIREditView(generic.ObjectEditView):
    queryset = RIR.objects.all()
    form = forms.RIRForm


class RIRDeleteView(generic.ObjectDeleteView):
    queryset = RIR.objects.all()


class RIRBulkImportView(generic.BulkImportView):
    queryset = RIR.objects.all()
    model_form = forms.RIRCSVForm
    table = tables.RIRTable


class RIRBulkEditView(generic.BulkEditView):
    queryset = RIR.objects.annotate(
        aggregate_count=count_related(Aggregate, 'rir')
    )
    filterset = filtersets.RIRFilterSet
    table = tables.RIRTable
    form = forms.RIRBulkEditForm


class RIRBulkDeleteView(generic.BulkDeleteView):
    queryset = RIR.objects.annotate(
        aggregate_count=count_related(Aggregate, 'rir')
    )
    filterset = filtersets.RIRFilterSet
    table = tables.RIRTable


#
# ASNs
#

class ASNListView(generic.ObjectListView):
    queryset = ASN.objects.annotate(
        site_count=count_related(Site, 'asns'),
        provider_count=count_related(Provider, 'asns')
    )
    filterset = filtersets.ASNFilterSet
    filterset_form = forms.ASNFilterForm
    table = tables.ASNTable


class ASNView(generic.ObjectView):
    queryset = ASN.objects.all()

    def get_extra_context(self, request, instance):
        # Gather assigned Sites
        sites = instance.sites.restrict(request.user, 'view')
        sites_table = SiteTable(sites, user=request.user)
        sites_table.configure(request)

        # Gather assigned Providers
        providers = instance.providers.restrict(request.user, 'view').annotate(
            count_circuits=count_related(Circuit, 'provider')
        )
        providers_table = ProviderTable(providers, user=request.user)
        providers_table.configure(request)

        return {
            'sites_table': sites_table,
            'sites_count': sites.count(),
            'providers_table': providers_table,
            'providers_count': providers.count(),
        }


class ASNEditView(generic.ObjectEditView):
    queryset = ASN.objects.all()
    form = forms.ASNForm


class ASNDeleteView(generic.ObjectDeleteView):
    queryset = ASN.objects.all()


class ASNBulkImportView(generic.BulkImportView):
    queryset = ASN.objects.all()
    model_form = forms.ASNCSVForm
    table = tables.ASNTable


class ASNBulkEditView(generic.BulkEditView):
    queryset = ASN.objects.annotate(
        site_count=count_related(Site, 'asns')
    )
    filterset = filtersets.ASNFilterSet
    table = tables.ASNTable
    form = forms.ASNBulkEditForm


class ASNBulkDeleteView(generic.BulkDeleteView):
    queryset = ASN.objects.annotate(
        site_count=count_related(Site, 'asns')
    )
    filterset = filtersets.ASNFilterSet
    table = tables.ASNTable


#
# Aggregates
#

class AggregateListView(generic.ObjectListView):
    queryset = Aggregate.objects.annotate(
        child_count=RawSQL('SELECT COUNT(*) FROM ipam_prefix WHERE ipam_prefix.prefix <<= ipam_aggregate.prefix', ())
    )
    filterset = filtersets.AggregateFilterSet
    filterset_form = forms.AggregateFilterForm
    table = tables.AggregateTable


class AggregateView(generic.ObjectView):
    queryset = Aggregate.objects.all()


class AggregatePrefixesView(generic.ObjectChildrenView):
    queryset = Aggregate.objects.all()
    child_model = Prefix
    table = tables.PrefixTable
    filterset = filtersets.PrefixFilterSet
    template_name = 'ipam/aggregate/prefixes.html'

    def get_children(self, request, parent):
        return Prefix.objects.restrict(request.user, 'view').filter(
            prefix__net_contained_or_equal=str(parent.prefix)
        ).prefetch_related('site', 'role', 'tenant', 'tenant__group', 'vlan')

    def prep_table_data(self, request, queryset, parent):
        # Determine whether to show assigned prefixes, available prefixes, or both
        show_available = bool(request.GET.get('show_available', 'true') == 'true')
        show_assigned = bool(request.GET.get('show_assigned', 'true') == 'true')

        return add_requested_prefixes(parent.prefix, queryset, show_available, show_assigned)

    def get_extra_context(self, request, instance):
        return {
            'bulk_querystring': f'within={instance.prefix}',
            'active_tab': 'prefixes',
            'first_available_prefix': instance.get_first_available_prefix(),
            'show_available': bool(request.GET.get('show_available', 'true') == 'true'),
            'show_assigned': bool(request.GET.get('show_assigned', 'true') == 'true'),
        }


class AggregateEditView(generic.ObjectEditView):
    queryset = Aggregate.objects.all()
    form = forms.AggregateForm


class AggregateDeleteView(generic.ObjectDeleteView):
    queryset = Aggregate.objects.all()


class AggregateBulkImportView(generic.BulkImportView):
    queryset = Aggregate.objects.all()
    model_form = forms.AggregateCSVForm
    table = tables.AggregateTable


class AggregateBulkEditView(generic.BulkEditView):
<<<<<<< HEAD
    queryset = Aggregate.objects.all()
=======
    queryset = Aggregate.objects.annotate(
        child_count=RawSQL('SELECT COUNT(*) FROM ipam_prefix WHERE ipam_prefix.prefix <<= ipam_aggregate.prefix', ())
    )
>>>>>>> ff3fcb81
    filterset = filtersets.AggregateFilterSet
    table = tables.AggregateTable
    form = forms.AggregateBulkEditForm


class AggregateBulkDeleteView(generic.BulkDeleteView):
<<<<<<< HEAD
    queryset = Aggregate.objects.all()
=======
    queryset = Aggregate.objects.annotate(
        child_count=RawSQL('SELECT COUNT(*) FROM ipam_prefix WHERE ipam_prefix.prefix <<= ipam_aggregate.prefix', ())
    )
>>>>>>> ff3fcb81
    filterset = filtersets.AggregateFilterSet
    table = tables.AggregateTable


#
# Prefix/VLAN roles
#

class RoleListView(generic.ObjectListView):
    queryset = Role.objects.annotate(
        prefix_count=count_related(Prefix, 'role'),
        iprange_count=count_related(IPRange, 'role'),
        vlan_count=count_related(VLAN, 'role')
    )
    filterset = filtersets.RoleFilterSet
    filterset_form = forms.RoleFilterForm
    table = tables.RoleTable


class RoleView(generic.ObjectView):
    queryset = Role.objects.all()

    def get_extra_context(self, request, instance):
        prefixes = Prefix.objects.restrict(request.user, 'view').filter(
            role=instance
        )

        prefixes_table = tables.PrefixTable(prefixes, user=request.user, exclude=('role', 'utilization'))
        prefixes_table.configure(request)

        return {
            'prefixes_table': prefixes_table,
        }


class RoleEditView(generic.ObjectEditView):
    queryset = Role.objects.all()
    form = forms.RoleForm


class RoleDeleteView(generic.ObjectDeleteView):
    queryset = Role.objects.all()


class RoleBulkImportView(generic.BulkImportView):
    queryset = Role.objects.all()
    model_form = forms.RoleCSVForm
    table = tables.RoleTable


class RoleBulkEditView(generic.BulkEditView):
    queryset = Role.objects.all()
    filterset = filtersets.RoleFilterSet
    table = tables.RoleTable
    form = forms.RoleBulkEditForm


class RoleBulkDeleteView(generic.BulkDeleteView):
    queryset = Role.objects.all()
    table = tables.RoleTable


#
# Prefixes
#

class PrefixListView(generic.ObjectListView):
    queryset = Prefix.objects.all()
    filterset = filtersets.PrefixFilterSet
    filterset_form = forms.PrefixFilterForm
    table = tables.PrefixTable
    template_name = 'ipam/prefix_list.html'


class PrefixView(generic.ObjectView):
    queryset = Prefix.objects.all()

    def get_extra_context(self, request, instance):
        try:
            aggregate = Aggregate.objects.restrict(request.user, 'view').get(
                prefix__net_contains_or_equals=str(instance.prefix)
            )
        except Aggregate.DoesNotExist:
            aggregate = None

        # Parent prefixes table
        parent_prefixes = Prefix.objects.restrict(request.user, 'view').filter(
            Q(vrf=instance.vrf) | Q(vrf__isnull=True)
        ).filter(
            prefix__net_contains=str(instance.prefix)
        ).prefetch_related(
            'site', 'role', 'tenant', 'vlan',
        )
        parent_prefix_table = tables.PrefixTable(
            list(parent_prefixes),
            exclude=('vrf', 'utilization'),
            orderable=False
        )

        # Duplicate prefixes table
        duplicate_prefixes = Prefix.objects.restrict(request.user, 'view').filter(
            vrf=instance.vrf, prefix=str(instance.prefix)
        ).exclude(
            pk=instance.pk
        ).prefetch_related(
            'site', 'role', 'tenant', 'vlan',
        )
        duplicate_prefix_table = tables.PrefixTable(
            list(duplicate_prefixes),
            exclude=('vrf', 'utilization'),
            orderable=False
        )

        return {
            'aggregate': aggregate,
            'parent_prefix_table': parent_prefix_table,
            'duplicate_prefix_table': duplicate_prefix_table,
        }


class PrefixPrefixesView(generic.ObjectChildrenView):
    queryset = Prefix.objects.all()
    child_model = Prefix
    table = tables.PrefixTable
    filterset = filtersets.PrefixFilterSet
    template_name = 'ipam/prefix/prefixes.html'

    def get_children(self, request, parent):
        return parent.get_child_prefixes().restrict(request.user, 'view').prefetch_related(
            'site', 'vrf', 'vlan', 'role', 'tenant', 'tenant__group'
        )

    def prep_table_data(self, request, queryset, parent):
        # Determine whether to show assigned prefixes, available prefixes, or both
        show_available = bool(request.GET.get('show_available', 'true') == 'true')
        show_assigned = bool(request.GET.get('show_assigned', 'true') == 'true')

        return add_requested_prefixes(parent.prefix, queryset, show_available, show_assigned)

    def get_extra_context(self, request, instance):
        return {
            'bulk_querystring': f"vrf_id={instance.vrf.pk if instance.vrf else '0'}&within={instance.prefix}",
            'active_tab': 'prefixes',
            'first_available_prefix': instance.get_first_available_prefix(),
            'show_available': bool(request.GET.get('show_available', 'true') == 'true'),
            'show_assigned': bool(request.GET.get('show_assigned', 'true') == 'true'),
        }


class PrefixIPRangesView(generic.ObjectChildrenView):
    queryset = Prefix.objects.all()
    child_model = IPRange
    table = tables.IPRangeTable
    filterset = filtersets.IPRangeFilterSet
    template_name = 'ipam/prefix/ip_ranges.html'

    def get_children(self, request, parent):
        return parent.get_child_ranges().restrict(request.user, 'view').prefetch_related(
            'tenant__group',
        )

    def get_extra_context(self, request, instance):
        return {
            'bulk_querystring': f"vrf_id={instance.vrf.pk if instance.vrf else '0'}&parent={instance.prefix}",
            'active_tab': 'ip-ranges',
            'first_available_ip': instance.get_first_available_ip(),
        }


class PrefixIPAddressesView(generic.ObjectChildrenView):
    queryset = Prefix.objects.all()
    child_model = IPAddress
    table = tables.IPAddressTable
    filterset = filtersets.IPAddressFilterSet
    template_name = 'ipam/prefix/ip_addresses.html'

    def get_children(self, request, parent):
        return parent.get_child_ips().restrict(request.user, 'view').prefetch_related('vrf', 'tenant', 'tenant__group')

    def prep_table_data(self, request, queryset, parent):
        show_available = bool(request.GET.get('show_available', 'true') == 'true')
        if show_available:
            return add_available_ipaddresses(parent.prefix, queryset, parent.is_pool)

        return queryset

    def get_extra_context(self, request, instance):
        return {
            'bulk_querystring': f"vrf_id={instance.vrf.pk if instance.vrf else '0'}&parent={instance.prefix}",
            'active_tab': 'ip-addresses',
            'first_available_ip': instance.get_first_available_ip(),
        }


class PrefixEditView(generic.ObjectEditView):
    queryset = Prefix.objects.all()
    form = forms.PrefixForm


class PrefixDeleteView(generic.ObjectDeleteView):
    queryset = Prefix.objects.all()


class PrefixBulkImportView(generic.BulkImportView):
    queryset = Prefix.objects.all()
    model_form = forms.PrefixCSVForm
    table = tables.PrefixTable


class PrefixBulkEditView(generic.BulkEditView):
    queryset = Prefix.objects.prefetch_related('vrf__tenant')
    filterset = filtersets.PrefixFilterSet
    table = tables.PrefixTable
    form = forms.PrefixBulkEditForm


class PrefixBulkDeleteView(generic.BulkDeleteView):
    queryset = Prefix.objects.prefetch_related('vrf__tenant')
    filterset = filtersets.PrefixFilterSet
    table = tables.PrefixTable


#
# IP Ranges
#

class IPRangeListView(generic.ObjectListView):
    queryset = IPRange.objects.all()
    filterset = filtersets.IPRangeFilterSet
    filterset_form = forms.IPRangeFilterForm
    table = tables.IPRangeTable


class IPRangeView(generic.ObjectView):
    queryset = IPRange.objects.all()


class IPRangeIPAddressesView(generic.ObjectChildrenView):
    queryset = IPRange.objects.all()
    child_model = IPAddress
    table = tables.IPAddressTable
    filterset = filtersets.IPAddressFilterSet
    template_name = 'ipam/iprange/ip_addresses.html'

    def get_children(self, request, parent):
        return parent.get_child_ips().restrict(request.user, 'view')

    def get_extra_context(self, request, instance):
        return {
            'active_tab': 'ip-addresses',
        }


class IPRangeEditView(generic.ObjectEditView):
    queryset = IPRange.objects.all()
    form = forms.IPRangeForm


class IPRangeDeleteView(generic.ObjectDeleteView):
    queryset = IPRange.objects.all()


class IPRangeBulkImportView(generic.BulkImportView):
    queryset = IPRange.objects.all()
    model_form = forms.IPRangeCSVForm
    table = tables.IPRangeTable


class IPRangeBulkEditView(generic.BulkEditView):
    queryset = IPRange.objects.all()
    filterset = filtersets.IPRangeFilterSet
    table = tables.IPRangeTable
    form = forms.IPRangeBulkEditForm


class IPRangeBulkDeleteView(generic.BulkDeleteView):
    queryset = IPRange.objects.all()
    filterset = filtersets.IPRangeFilterSet
    table = tables.IPRangeTable


#
# IP addresses
#

class IPAddressListView(generic.ObjectListView):
    queryset = IPAddress.objects.all()
    filterset = filtersets.IPAddressFilterSet
    filterset_form = forms.IPAddressFilterForm
    table = tables.IPAddressTable


class IPAddressView(generic.ObjectView):
    queryset = IPAddress.objects.prefetch_related('vrf__tenant', 'tenant')

    def get_extra_context(self, request, instance):
        # Parent prefixes table
        parent_prefixes = Prefix.objects.restrict(request.user, 'view').filter(
            vrf=instance.vrf,
            prefix__net_contains_or_equals=str(instance.address.ip)
        ).prefetch_related(
            'site', 'role'
        )
        parent_prefixes_table = tables.PrefixTable(
            list(parent_prefixes),
            exclude=('vrf', 'utilization'),
            orderable=False
        )

        # Duplicate IPs table
        duplicate_ips = IPAddress.objects.restrict(request.user, 'view').filter(
            vrf=instance.vrf,
            address=str(instance.address)
        ).exclude(
            pk=instance.pk
        ).prefetch_related(
            'nat_inside'
        )
        # Exclude anycast IPs if this IP is anycast
        if instance.role == IPAddressRoleChoices.ROLE_ANYCAST:
            duplicate_ips = duplicate_ips.exclude(role=IPAddressRoleChoices.ROLE_ANYCAST)
        # Limit to a maximum of 10 duplicates displayed here
        duplicate_ips_table = tables.IPAddressTable(duplicate_ips[:10], orderable=False)

        # Related IP table
        related_ips = IPAddress.objects.restrict(request.user, 'view').exclude(
            address=str(instance.address)
        ).filter(
            vrf=instance.vrf, address__net_contained_or_equal=str(instance.address)
        )
        related_ips_table = tables.IPAddressTable(related_ips, orderable=False)
        related_ips_table.configure(request)

        # Find services belonging to the IP
        service_filter = Q(ipaddresses=instance)

        # Find services listening on all IPs on the assigned device/vm
        try:
            if instance.assigned_object and instance.assigned_object.parent_object:
                parent_object = instance.assigned_object.parent_object

                if isinstance(parent_object, VirtualMachine):
                    service_filter |= (Q(virtual_machine=parent_object) & Q(ipaddresses=None))
                elif isinstance(parent_object, Device):
                    service_filter |= (Q(device=parent_object) & Q(ipaddresses=None))
        except AttributeError:
            pass

        services = Service.objects.restrict(request.user, 'view').filter(service_filter)

        return {
            'parent_prefixes_table': parent_prefixes_table,
            'duplicate_ips_table': duplicate_ips_table,
            'more_duplicate_ips': duplicate_ips.count() > 10,
            'related_ips_table': related_ips_table,
            'services': services,
        }


class IPAddressEditView(generic.ObjectEditView):
    queryset = IPAddress.objects.all()
    form = forms.IPAddressForm
    template_name = 'ipam/ipaddress_edit.html'

    def alter_object(self, obj, request, url_args, url_kwargs):

        if 'interface' in request.GET:
            try:
                obj.assigned_object = Interface.objects.get(pk=request.GET['interface'])
            except (ValueError, Interface.DoesNotExist):
                pass

        elif 'vminterface' in request.GET:
            try:
                obj.assigned_object = VMInterface.objects.get(pk=request.GET['vminterface'])
            except (ValueError, VMInterface.DoesNotExist):
                pass

        elif 'fhrpgroup' in request.GET:
            try:
                obj.assigned_object = FHRPGroup.objects.get(pk=request.GET['fhrpgroup'])
            except (ValueError, FHRPGroup.DoesNotExist):
                pass

        return obj


# TODO: Standardize or remove this view
class IPAddressAssignView(generic.ObjectView):
    """
    Search for IPAddresses to be assigned to an Interface.
    """
    queryset = IPAddress.objects.all()

    def dispatch(self, request, *args, **kwargs):

        # Redirect user if an interface has not been provided
        if 'interface' not in request.GET and 'vminterface' not in request.GET:
            return redirect('ipam:ipaddress_add')

        return super().dispatch(request, *args, **kwargs)

    def get(self, request):
        form = forms.IPAddressAssignForm()

        return render(request, 'ipam/ipaddress_assign.html', {
            'form': form,
            'return_url': request.GET.get('return_url', ''),
        })

    def post(self, request):
        form = forms.IPAddressAssignForm(request.POST)
        table = None

        if form.is_valid():

            addresses = self.queryset.prefetch_related('vrf', 'tenant')
            # Limit to 100 results
            addresses = filtersets.IPAddressFilterSet(request.POST, addresses).qs[:100]
            table = tables.IPAddressAssignTable(addresses)

        return render(request, 'ipam/ipaddress_assign.html', {
            'form': form,
            'table': table,
            'return_url': request.GET.get('return_url'),
        })


class IPAddressDeleteView(generic.ObjectDeleteView):
    queryset = IPAddress.objects.all()


class IPAddressBulkCreateView(generic.BulkCreateView):
    queryset = IPAddress.objects.all()
    form = forms.IPAddressBulkCreateForm
    model_form = forms.IPAddressBulkAddForm
    pattern_target = 'address'
    template_name = 'ipam/ipaddress_bulk_add.html'


class IPAddressBulkImportView(generic.BulkImportView):
    queryset = IPAddress.objects.all()
    model_form = forms.IPAddressCSVForm
    table = tables.IPAddressTable


class IPAddressBulkEditView(generic.BulkEditView):
    queryset = IPAddress.objects.prefetch_related('vrf__tenant')
    filterset = filtersets.IPAddressFilterSet
    table = tables.IPAddressTable
    form = forms.IPAddressBulkEditForm


class IPAddressBulkDeleteView(generic.BulkDeleteView):
    queryset = IPAddress.objects.prefetch_related('vrf__tenant')
    filterset = filtersets.IPAddressFilterSet
    table = tables.IPAddressTable


#
# VLAN groups
#

class VLANGroupListView(generic.ObjectListView):
    queryset = VLANGroup.objects.annotate(
        vlan_count=count_related(VLAN, 'group')
    )
    filterset = filtersets.VLANGroupFilterSet
    filterset_form = forms.VLANGroupFilterForm
    table = tables.VLANGroupTable


class VLANGroupView(generic.ObjectView):
    queryset = VLANGroup.objects.all()

    def get_extra_context(self, request, instance):
        vlans = VLAN.objects.restrict(request.user, 'view').filter(group=instance).prefetch_related(
            Prefetch('prefixes', queryset=Prefix.objects.restrict(request.user)),
            'tenant', 'site', 'role',
        ).order_by('vid')
        vlans_count = vlans.count()
        vlans = add_available_vlans(vlans, vlan_group=instance)

        vlans_table = tables.VLANTable(vlans, user=request.user, exclude=('group',))
        if request.user.has_perm('ipam.change_vlan') or request.user.has_perm('ipam.delete_vlan'):
            vlans_table.columns.show('pk')
        vlans_table.configure(request)

        # Compile permissions list for rendering the object table
        permissions = {
            'add': request.user.has_perm('ipam.add_vlan'),
            'change': request.user.has_perm('ipam.change_vlan'),
            'delete': request.user.has_perm('ipam.delete_vlan'),
        }

        return {
            'vlans_count': vlans_count,
            'vlans_table': vlans_table,
            'permissions': permissions,
        }


class VLANGroupEditView(generic.ObjectEditView):
    queryset = VLANGroup.objects.all()
    form = forms.VLANGroupForm


class VLANGroupDeleteView(generic.ObjectDeleteView):
    queryset = VLANGroup.objects.all()


class VLANGroupBulkImportView(generic.BulkImportView):
    queryset = VLANGroup.objects.all()
    model_form = forms.VLANGroupCSVForm
    table = tables.VLANGroupTable


class VLANGroupBulkEditView(generic.BulkEditView):
    queryset = VLANGroup.objects.annotate(
        vlan_count=count_related(VLAN, 'group')
    )
    filterset = filtersets.VLANGroupFilterSet
    table = tables.VLANGroupTable
    form = forms.VLANGroupBulkEditForm


class VLANGroupBulkDeleteView(generic.BulkDeleteView):
    queryset = VLANGroup.objects.annotate(
        vlan_count=count_related(VLAN, 'group')
    )
    filterset = filtersets.VLANGroupFilterSet
    table = tables.VLANGroupTable


#
# FHRP groups
#

class FHRPGroupListView(generic.ObjectListView):
    queryset = FHRPGroup.objects.annotate(
        member_count=count_related(FHRPGroupAssignment, 'group')
    )
    filterset = filtersets.FHRPGroupFilterSet
    filterset_form = forms.FHRPGroupFilterForm
    table = tables.FHRPGroupTable


class FHRPGroupView(generic.ObjectView):
    queryset = FHRPGroup.objects.all()

    def get_extra_context(self, request, instance):
        # Get assigned IP addresses
        ipaddress_table = tables.AssignedIPAddressesTable(
            data=instance.ip_addresses.restrict(request.user, 'view'),
            orderable=False
        )

        # Get assigned interfaces
        members_table = tables.FHRPGroupAssignmentTable(
            data=FHRPGroupAssignment.objects.restrict(request.user, 'view').filter(group=instance),
            orderable=False
        )
        members_table.columns.hide('group')

        return {
            'ipaddress_table': ipaddress_table,
            'members_table': members_table,
            'member_count': FHRPGroupAssignment.objects.filter(group=instance).count(),
        }


class FHRPGroupEditView(generic.ObjectEditView):
    queryset = FHRPGroup.objects.all()
    form = forms.FHRPGroupForm
    template_name = 'ipam/fhrpgroup_edit.html'

    def get_return_url(self, request, obj=None):
        return_url = super().get_return_url(request, obj)

        # If we're redirecting the user to the FHRPGroupAssignment creation form,
        # initialize the group field with the FHRPGroup we just saved.
        if return_url.startswith(reverse('ipam:fhrpgroupassignment_add')):
            return_url += f'&group={obj.pk}'

        return return_url


class FHRPGroupDeleteView(generic.ObjectDeleteView):
    queryset = FHRPGroup.objects.all()


class FHRPGroupBulkImportView(generic.BulkImportView):
    queryset = FHRPGroup.objects.all()
    model_form = forms.FHRPGroupCSVForm
    table = tables.FHRPGroupTable


class FHRPGroupBulkEditView(generic.BulkEditView):
    queryset = FHRPGroup.objects.all()
    filterset = filtersets.FHRPGroupFilterSet
    table = tables.FHRPGroupTable
    form = forms.FHRPGroupBulkEditForm


class FHRPGroupBulkDeleteView(generic.BulkDeleteView):
    queryset = FHRPGroup.objects.all()
    filterset = filtersets.FHRPGroupFilterSet
    table = tables.FHRPGroupTable


#
# FHRP group assignments
#

class FHRPGroupAssignmentEditView(generic.ObjectEditView):
    queryset = FHRPGroupAssignment.objects.all()
    form = forms.FHRPGroupAssignmentForm
    template_name = 'ipam/fhrpgroupassignment_edit.html'

    def alter_object(self, instance, request, args, kwargs):
        if not instance.pk:
            # Assign the interface based on URL kwargs
            content_type = get_object_or_404(ContentType, pk=request.GET.get('interface_type'))
            instance.interface = get_object_or_404(content_type.model_class(), pk=request.GET.get('interface_id'))
        return instance


class FHRPGroupAssignmentDeleteView(generic.ObjectDeleteView):
    queryset = FHRPGroupAssignment.objects.all()


#
# VLANs
#

class VLANListView(generic.ObjectListView):
    queryset = VLAN.objects.all()
    filterset = filtersets.VLANFilterSet
    filterset_form = forms.VLANFilterForm
    table = tables.VLANTable


class VLANView(generic.ObjectView):
    queryset = VLAN.objects.all()

    def get_extra_context(self, request, instance):
        prefixes = Prefix.objects.restrict(request.user, 'view').filter(vlan=instance).prefetch_related(
            'vrf', 'site', 'role', 'tenant'
        )
        prefix_table = tables.PrefixTable(list(prefixes), exclude=('vlan', 'utilization'), orderable=False)

        return {
            'prefix_table': prefix_table,
        }


class VLANInterfacesView(generic.ObjectChildrenView):
    queryset = VLAN.objects.all()
    child_model = Interface
    table = tables.VLANDevicesTable
    filterset = InterfaceFilterSet
    template_name = 'ipam/vlan/interfaces.html'

    def get_children(self, request, parent):
        return parent.get_interfaces().restrict(request.user, 'view')

    def get_extra_context(self, request, instance):
        return {
            'active_tab': 'interfaces',
        }


class VLANVMInterfacesView(generic.ObjectChildrenView):
    queryset = VLAN.objects.all()
    child_model = VMInterface
    table = tables.VLANVirtualMachinesTable
    filterset = VMInterfaceFilterSet
    template_name = 'ipam/vlan/vminterfaces.html'

    def get_children(self, request, parent):
        return parent.get_vminterfaces().restrict(request.user, 'view')

    def get_extra_context(self, request, instance):
        return {
            'active_tab': 'vminterfaces',
        }


class VLANEditView(generic.ObjectEditView):
    queryset = VLAN.objects.all()
    form = forms.VLANForm
    template_name = 'ipam/vlan_edit.html'


class VLANDeleteView(generic.ObjectDeleteView):
    queryset = VLAN.objects.all()


class VLANBulkImportView(generic.BulkImportView):
    queryset = VLAN.objects.all()
    model_form = forms.VLANCSVForm
    table = tables.VLANTable


class VLANBulkEditView(generic.BulkEditView):
    queryset = VLAN.objects.all()
    filterset = filtersets.VLANFilterSet
    table = tables.VLANTable
    form = forms.VLANBulkEditForm


class VLANBulkDeleteView(generic.BulkDeleteView):
    queryset = VLAN.objects.all()
    filterset = filtersets.VLANFilterSet
    table = tables.VLANTable


#
# Service templates
#

class ServiceTemplateListView(generic.ObjectListView):
    queryset = ServiceTemplate.objects.all()
    filterset = filtersets.ServiceTemplateFilterSet
    filterset_form = forms.ServiceTemplateFilterForm
    table = tables.ServiceTemplateTable


class ServiceTemplateView(generic.ObjectView):
    queryset = ServiceTemplate.objects.all()


class ServiceTemplateEditView(generic.ObjectEditView):
    queryset = ServiceTemplate.objects.all()
    form = forms.ServiceTemplateForm


class ServiceTemplateDeleteView(generic.ObjectDeleteView):
    queryset = ServiceTemplate.objects.all()


class ServiceTemplateBulkImportView(generic.BulkImportView):
    queryset = ServiceTemplate.objects.all()
    model_form = forms.ServiceTemplateCSVForm
    table = tables.ServiceTemplateTable


class ServiceTemplateBulkEditView(generic.BulkEditView):
    queryset = ServiceTemplate.objects.all()
    filterset = filtersets.ServiceTemplateFilterSet
    table = tables.ServiceTemplateTable
    form = forms.ServiceTemplateBulkEditForm


class ServiceTemplateBulkDeleteView(generic.BulkDeleteView):
    queryset = ServiceTemplate.objects.all()
    filterset = filtersets.ServiceTemplateFilterSet
    table = tables.ServiceTemplateTable


#
# Services
#

class ServiceListView(generic.ObjectListView):
    queryset = Service.objects.prefetch_related('device', 'virtual_machine')
    filterset = filtersets.ServiceFilterSet
    filterset_form = forms.ServiceFilterForm
    table = tables.ServiceTable


class ServiceView(generic.ObjectView):
    queryset = Service.objects.all()


class ServiceCreateView(generic.ObjectEditView):
    queryset = Service.objects.all()
    form = forms.ServiceCreateForm
    template_name = 'ipam/service_create.html'


class ServiceEditView(generic.ObjectEditView):
    queryset = Service.objects.all()
    form = forms.ServiceForm
    template_name = 'ipam/service_edit.html'


class ServiceDeleteView(generic.ObjectDeleteView):
    queryset = Service.objects.all()


class ServiceBulkImportView(generic.BulkImportView):
    queryset = Service.objects.all()
    model_form = forms.ServiceCSVForm
    table = tables.ServiceTable


class ServiceBulkEditView(generic.BulkEditView):
    queryset = Service.objects.prefetch_related('device', 'virtual_machine')
    filterset = filtersets.ServiceFilterSet
    table = tables.ServiceTable
    form = forms.ServiceBulkEditForm


class ServiceBulkDeleteView(generic.BulkDeleteView):
    queryset = Service.objects.prefetch_related('device', 'virtual_machine')
    filterset = filtersets.ServiceFilterSet
    table = tables.ServiceTable


# L2VPN


class L2VPNListView(generic.ObjectListView):
    queryset = L2VPN.objects.all()
    table = L2VPNTable
    filterset = filtersets.L2VPNFilterSet
    filterset_form = forms.L2VPNFilterForm


class L2VPNView(generic.ObjectView):
    queryset = L2VPN.objects.all()

    def get_extra_context(self, request, instance):
        terminations = L2VPNTermination.objects.restrict(request.user, 'view').filter(l2vpn=instance)
        terminations_table = tables.L2VPNTerminationTable(terminations, user=request.user, exclude=('l2vpn', ))
        terminations_table.configure(request)

        import_targets_table = tables.RouteTargetTable(
            instance.import_targets.prefetch_related('tenant'),
            orderable=False
        )
        export_targets_table = tables.RouteTargetTable(
            instance.export_targets.prefetch_related('tenant'),
            orderable=False
        )

        return {
            'terminations_table': terminations_table,
            'import_targets_table': import_targets_table,
            'export_targets_table': export_targets_table,
        }


class L2VPNEditView(generic.ObjectEditView):
    queryset = L2VPN.objects.all()
    form = forms.L2VPNForm


class L2VPNDeleteView(generic.ObjectDeleteView):
    queryset = L2VPN.objects.all()


class L2VPNBulkImportView(generic.BulkImportView):
    queryset = L2VPN.objects.all()
    model_form = forms.L2VPNCSVForm
    table = tables.L2VPNTable


class L2VPNBulkEditView(generic.BulkEditView):
    queryset = L2VPN.objects.all()
    filterset = filtersets.L2VPNFilterSet
    table = tables.L2VPNTable
    form = forms.L2VPNBulkEditForm


class L2VPNBulkDeleteView(generic.BulkDeleteView):
    queryset = L2VPN.objects.all()
    filterset = filtersets.L2VPNFilterSet
    table = tables.L2VPNTable


class L2VPNTerminationListView(generic.ObjectListView):
    queryset = L2VPNTermination.objects.all()
    table = L2VPNTerminationTable
    filterset = filtersets.L2VPNTerminationFilterSet
    filterset_form = forms.L2VPNTerminationFilterForm


class L2VPNTerminationView(generic.ObjectView):
    queryset = L2VPNTermination.objects.all()


class L2VPNTerminationEditView(generic.ObjectEditView):
    queryset = L2VPNTermination.objects.all()
    form = forms.L2VPNTerminationForm
    template_name = 'ipam/l2vpntermination_edit.html'


class L2VPNTerminationDeleteView(generic.ObjectDeleteView):
    queryset = L2VPNTermination.objects.all()


class L2VPNTerminationBulkImportView(generic.BulkImportView):
    queryset = L2VPNTermination.objects.all()
    model_form = forms.L2VPNTerminationCSVForm
    table = tables.L2VPNTerminationTable


class L2VPNTerminationBulkEditView(generic.BulkEditView):
    queryset = L2VPNTermination.objects.all()
    filterset = filtersets.L2VPNTerminationFilterSet
    table = tables.L2VPNTerminationTable
    form = forms.L2VPNTerminationBulkEditForm


class L2VPNTerminationBulkDeleteView(generic.BulkDeleteView):
    queryset = L2VPNTermination.objects.all()
    filterset = filtersets.L2VPNTerminationFilterSet
    table = tables.L2VPNTerminationTable<|MERGE_RESOLUTION|>--- conflicted
+++ resolved
@@ -334,26 +334,18 @@
 
 
 class AggregateBulkEditView(generic.BulkEditView):
-<<<<<<< HEAD
-    queryset = Aggregate.objects.all()
-=======
     queryset = Aggregate.objects.annotate(
         child_count=RawSQL('SELECT COUNT(*) FROM ipam_prefix WHERE ipam_prefix.prefix <<= ipam_aggregate.prefix', ())
     )
->>>>>>> ff3fcb81
     filterset = filtersets.AggregateFilterSet
     table = tables.AggregateTable
     form = forms.AggregateBulkEditForm
 
 
 class AggregateBulkDeleteView(generic.BulkDeleteView):
-<<<<<<< HEAD
-    queryset = Aggregate.objects.all()
-=======
     queryset = Aggregate.objects.annotate(
         child_count=RawSQL('SELECT COUNT(*) FROM ipam_prefix WHERE ipam_prefix.prefix <<= ipam_aggregate.prefix', ())
     )
->>>>>>> ff3fcb81
     filterset = filtersets.AggregateFilterSet
     table = tables.AggregateTable
 
