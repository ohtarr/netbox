--- conflicted
+++ resolved
@@ -318,12 +318,8 @@
     class Meta(BaseTable.Meta):
         model = Prefix
         fields = (
-<<<<<<< HEAD
-            'pk', 'prefix', 'status', 'children', 'vrf', 'tenant', 'site', 'vlan', 'role', 'is_pool', 'mark_utilized',
-=======
             'pk', 'prefix', 'status', 'depth', 'children', 'vrf', 'tenant', 'site', 'vlan', 'role', 'is_pool',
->>>>>>> 0a0b852f
-            'description',
+            'mark_utilized', 'description',
         )
         default_columns = ('pk', 'prefix', 'status', 'vrf', 'tenant', 'site', 'vlan', 'role', 'description')
         row_attrs = {
