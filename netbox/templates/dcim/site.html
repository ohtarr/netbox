--- conflicted
+++ resolved
@@ -17,7 +17,6 @@
 {% block content %}
 <div class="row">
 	<div class="col-md-7">
-<<<<<<< HEAD
         <div class="card">
             <h5 class="card-header">
                 Site
@@ -40,51 +39,6 @@
                                 <a href="{{ object.region.get_absolute_url }}">{{ object.region }}</a>
                             {% else %}
                                 <span class="text-muted">None</span>
-=======
-        <div class="panel panel-default">
-            <div class="panel-heading">
-                <strong>Site</strong>
-            </div>
-            <table class="table table-hover panel-body attr-table">
-                <tr>
-                    <td>Status</td>
-                    <td>
-                        <span class="label label-{{ object.get_status_class }}">{{ object.get_status_display }}</span>
-                    </td>
-                </tr>
-                <tr>
-                    <td>Region</td>
-                    <td>
-                        {% if object.region %}
-                            {% for region in object.region.get_ancestors %}
-                                <a href="{{ region.get_absolute_url }}">{{ region }}</a> /
-                            {% endfor %}
-                            <a href="{{ object.region.get_absolute_url }}">{{ object.region }}</a>
-                        {% else %}
-                            <span class="text-muted">None</span>
-                        {% endif %}
-                    </td>
-                </tr>
-                <tr>
-                    <td>Group</td>
-                    <td>
-                        {% if object.group %}
-                            {% for group in object.group.get_ancestors %}
-                                <a href="{{ group.get_absolute_url }}">{{ group }}</a> /
-                            {% endfor %}
-                            <a href="{{ object.group.get_absolute_url }}">{{ object.group }}</a>
-                        {% else %}
-                            <span class="text-muted">None</span>
-                        {% endif %}
-                    </td>
-                </tr>
-                <tr>
-                    <td>Tenant</td>
-                    <td>
-                        {% if object.tenant %}
-                            {% if object.tenant.group %}
-                                <a href="{{ object.tenant.group.get_absolute_url }}">{{ object.tenant.group }}</a> /
->>>>>>> 9a68a61a
                             {% endif %}
                         </td>
                     </tr>
@@ -244,48 +198,26 @@
                 </div>
             </div>
         </div>
-<<<<<<< HEAD
-        <div class="card">
-            <h5 class="card-header">
-                Rack Groups
+        <div class="card">
+            <h5 class="card-header">
+                Locations
             </h5>
             <div class='card-body'>
                 <table class="table table-hover">
-                    {% for rg in rack_groups %}
+                    {% for location in locations %}
                         <tr>
-                            <td style="padding-left: {{ rg.level }}8px"><i class="mdi mdi-folder-open"></i> <a href="{{ rg.get_absolute_url }}">{{ rg }}</a></td>
-                            <td>{{ rg.rack_count }}</td>
-                            <td class="text-right noprint">
-                                <a href="{% url 'dcim:rack_elevation_list' %}?group_id={{ rg.pk }}" class="btn btn-sm btn-primary" title="View elevations">
+                            <td style="padding-left: {{ location.level }}8px">
+                                <i class="mdi mdi-folder-open"></i>
+                                <a href="{{ location.get_absolute_url }}">{{ location }}</a>
+                            </td>
+                            <td>{{ location.rack_count }}</td>
+                            <td class="text-end noprint">
+                                <a href="{% url 'dcim:rack_elevation_list' %}?location_id={{ location.pk }}" class="btn btn-sm btn-primary" title="View Elevations">
                                     <i class="mdi mdi-server"></i>
                                 </a>
                             </td>
                         </tr>
                     {% endfor %}
-                    <tr>
-                        <td><i class="mdi mdi-folder-open"></i> All racks</td>
-                        <td>{{ stats.rack_count }}</td>
-                        <td class="text-right noprint">
-                            <a href="{% url 'dcim:rack_elevation_list' %}?site={{ object.slug }}" class="btn btn-sm btn-primary" title="View elevations">
-=======
-        <div class="panel panel-default">
-            <div class="panel-heading">
-                <strong>Locations</strong>
-            </div>
-            <table class="table table-hover panel-body">
-                {% for location in locations %}
-                    <tr>
-                        <td style="padding-left: {{ location.level }}8px">
-                          <i class="mdi mdi-folder-open"></i> <a href="{{ location.get_absolute_url }}">{{ location }}</a>
-                        </td>
-                        <td>{{ location.rack_count }}</td>
-                        <td class="text-right noprint">
-                            <a href="{% url 'dcim:rack_elevation_list' %}?location_id={{ location.pk }}" class="btn btn-xs btn-primary" title="View elevations">
->>>>>>> 9a68a61a
-                                <i class="mdi mdi-server"></i>
-                            </a>
-                        </td>
-                    </tr>
                 </table>
             </div>
         </div>
