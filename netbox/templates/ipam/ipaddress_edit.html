{% extends 'generic/object_edit.html' %}
{% load static %}
{% load form_helpers %}
{% load helpers %}

{% block form %}
{% if not obj.pk %}
    {% include 'ipam/inc/ipadress_edit_header.html' with active_tab='add' %}
{% endif %}
    <div class="field-group">
        <h4 class="mb-3">IP Address</h4>
        {% render_field form.address %}
        {% render_field form.status %}
        {% render_field form.role %}
        {% render_field form.vrf %}
        {% render_field form.dns_name %}
        {% render_field form.description %}
        {% render_field form.tags %}
    </div>
    <div class="field-group">
        <h4 class="mb-3">Tenancy</h4>
        {% render_field form.tenant_group %}
        {% render_field form.tenant %}
    </div>
    <div class="field-group">
        <h4 class="mb-3">Interface Assignment</h4>
        {% with vm_tab_active=form.initial.vminterface %}
            <ul class="nav nav-tabs mb-3" role="tablist">
                <li role="presentation" class="nav-item">
                    <button
                        role="tab"
                        type="button"
                        id="device_tab"
                        data-bs-toggle="tab"
                        aria-controls="device"
                        data-bs-target="#device"
                        class="nav-link {% if not vm_tab_active %}active{% endif %}"
                    >
                        Device
                    </button>
                </li>
                <li role="presentation" class="nav-item">
                    <button
                        role="tab"
                        type="button"
                        id="vm_tab"
                        data-bs-toggle="tab"
                        aria-controls="vm"
                        data-bs-target="#vm"
                        class="nav-link {% if vm_tab_active %}active{% endif %}"
                    >
                        Virtual Machine
                    </button>
                </li>
                
            </ul>
            <div class="tab-content">
<<<<<<< HEAD
                <div class="tab-pane {% if not vm_tab_active %}active{% endif %}" id="device" role="tabpanel" aria-labeled-by="device_tab">
                    {% render_field form.device %}
                    {% render_field form.interface %}
=======
                <div class="tab-pane active" id="by_device">
                    {% render_field form.nat_region %}
                    {% render_field form.nat_site_group %}
                    {% render_field form.nat_site %}
                    {% render_field form.nat_rack %}
                    {% render_field form.nat_device %}
                </div>
                <div class="tab-pane" id="by_vm">
                    {% render_field form.nat_cluster %}
                    {% render_field form.nat_virtual_machine %}
>>>>>>> 9a68a61a
                </div>
                <div class="tab-pane {% if vm_tab_active %}active{% endif %}" id="vm" role="tabpanel" aria-labeled-by="vm_tab">
                    {% render_field form.virtual_machine %}
                    {% render_field form.vminterface %}
                </div>
            </div>
        {% endwith %}
        {% render_field form.primary_for_parent %}
    </div>
    <div class="field-group">
        <h4 class="mb-3">NAT IP (Inside)</h4>
        <ul class="nav nav-tabs mb-3" role="tablist">
            <li class="nav-item" role="presentation">
                <button
                    role="tab"
                    type="button"
                    id="device_tab"
                    data-bs-toggle="tab"
                    class="nav-link active"
                    data-bs-target="#by_device"
                    aria-controls="by_device"
                >
                    By Device
                </button>
            </li>
            <li class="nav-item" role="presentation">
                <button
                    role="tab"
                    type="button"
                    id="vm_tab"
                    data-bs-toggle="tab"
                    class="nav-link"
                    data-bs-target="#by_vm"
                    aria-controls="by_vm"
                >
                    By VM
                </button>
            </li>
            <li class="nav-item" role="presentation">
                <button
                    role="tab"
                    type="button"
                    id="vrf_tab"
                    data-bs-toggle="tab"
                    class="nav-link"
                    data-bs-target="#by_vrf"
                    aria-controls="by_vrf"
                >
                    By IP
                </button>
            </li>
        </ul>
        <div class="tab-content">
            <div class="tab-pane active" id="by_device" aria-labelledby="device_tab" role="tabpanel">
                {% render_field form.nat_region %}
                {% render_field form.nat_site %}
                {% render_field form.nat_rack %}
                {% render_field form.nat_device %}
            </div>
            <div class="tab-pane" id="by_vm" aria-labelledby="vm_tab" role="tabpanel">
                {% render_field form.nat_cluster %}
                {% render_field form.nat_virtual_machine %}
            </div>
            <div class="tab-pane" id="by_vrf" aria-labelledby="vrf_tab" role="tabpanel">
                {% render_field form.nat_vrf %}
            </div>
        </div>
        {% render_field form.nat_inside %}
    </div>
    {% if form.custom_fields %}
        <div class="field-group">
            <h4 class="mb-3">Custom Fields</h4>
            {% render_custom_fields form %}
        </div>
    {% endif %}
{% endblock %}<|MERGE_RESOLUTION|>--- conflicted
+++ resolved
@@ -55,22 +55,9 @@
                 
             </ul>
             <div class="tab-content">
-<<<<<<< HEAD
                 <div class="tab-pane {% if not vm_tab_active %}active{% endif %}" id="device" role="tabpanel" aria-labeled-by="device_tab">
                     {% render_field form.device %}
                     {% render_field form.interface %}
-=======
-                <div class="tab-pane active" id="by_device">
-                    {% render_field form.nat_region %}
-                    {% render_field form.nat_site_group %}
-                    {% render_field form.nat_site %}
-                    {% render_field form.nat_rack %}
-                    {% render_field form.nat_device %}
-                </div>
-                <div class="tab-pane" id="by_vm">
-                    {% render_field form.nat_cluster %}
-                    {% render_field form.nat_virtual_machine %}
->>>>>>> 9a68a61a
                 </div>
                 <div class="tab-pane {% if vm_tab_active %}active{% endif %}" id="vm" role="tabpanel" aria-labeled-by="vm_tab">
                     {% render_field form.virtual_machine %}
@@ -126,6 +113,7 @@
         <div class="tab-content">
             <div class="tab-pane active" id="by_device" aria-labelledby="device_tab" role="tabpanel">
                 {% render_field form.nat_region %}
+                {% render_field form.nat_site_group %}
                 {% render_field form.nat_site %}
                 {% render_field form.nat_rack %}
                 {% render_field form.nat_device %}
