--- conflicted
+++ resolved
@@ -59,18 +59,4 @@
     {% plugin_right_page object %}
   </div>
 </div>
-<<<<<<< HEAD
-<div class="row mb-3">
-	<div class="col col-md-12">
-    <div class="card">
-      <h5 class="card-header">{% trans "VLANs" %}</h5>
-      <div class="card-body table-responsive">
-        {% render_table vlans_table 'inc/table.html' %}
-        {% include 'inc/paginator.html' with paginator=vlans_table.paginator page=vlans_table.page %}
-      </div>
-    </div>
-  </div>
-</div>
-=======
->>>>>>> 0dbfbf69
 {% endblock %}