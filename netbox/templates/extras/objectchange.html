{% extends 'layout.html' %}
{% load helpers %}

{% block title %}{{ object }}{% endblock %}

{% block header %}
    <div class="row noprint">
        <div class="col-sm-8 col-md-9">
            <ol class="breadcrumb">
                <li><a href="{% url 'extras:objectchange_list' %}">Change Log</a></li>
                {% if object.related_object.get_absolute_url %}
                    <li><a href="{{ object.related_object.get_absolute_url }}changelog/">{{ object.related_object }}</a></li>
                {% elif object.changed_object.get_absolute_url %}
                    <li><a href="{{ object.changed_object.get_absolute_url }}changelog/">{{ object.changed_object }}</a></li>
                {% elif object.changed_object %}
                    <li>{{ object.changed_object }}</li>
                {% endif %}
                <li>{{ object }}</li>
            </ol>
        </div>
        <div class="col-sm-4 col-md-3">
            <form action="{% url 'extras:objectchange_list' %}" method="get">
                <div class="input-group">
                    <input type="text" name="q" class="form-control" />
                    <span class="input-group-btn">
                        <button type="submit" class="btn btn-primary">
                            <span class="mdi mdi-magnify" aria-hidden="true"></span>
                        </button>
                    </span>
                </div>
            </form>
        </div>
    </div>
{% endblock %}

{% block content %}
    <div class="row">
        <div class="col-md-5">
            <div class="card">
                <h5 class="card-header">
                    Change
                </h5>
                <div class="card-body">
                    <table class="table table-hover attr-table">
                        <tr>
                            <td>Time</td>
                            <td>
                                {{ object.time }}
                            </td>
                        </tr>
                        <tr>
                            <td>User</td>
                            <td>
                                {{ object.user|default:object.user_name }}
                            </td>
                        </tr>
                        <tr>
                            <td>Action</td>
                            <td>
                                {{ object.get_action_display }}
                            </td>
                        </tr>
                        <tr>
                            <td>Object Type</td>
                            <td>
                                {{ object.changed_object_type }}
                            </td>
                        </tr>
                        <tr>
                            <td>Object</td>
                            <td>
                                {% if object.changed_object.get_absolute_url %}
                                    <a href="{{ object.changed_object.get_absolute_url }}">{{ object.changed_object }}</a>
                                {% else %}
                                    {{ object.object_repr }}
                                {% endif %}
                            </td>
                        </tr>
                        <tr>
                            <td>Request ID</td>
                            <td>
                                {{ object.request_id }}
                            </td>
                        </tr>
                    </table>
                </div>
            </div>
<<<<<<< HEAD
            <div class="card">
                <h5 class="card-header">
                    Difference
=======
        </div>
        <div class="col-md-7">
            <div class="panel panel-default">
                <div class="panel-heading">
                    <strong>Difference</strong>
>>>>>>> 9a68a61a
                    <div class="btn-group btn-group-xs pull-right noprint">
                        <a {% if prev_change %}href="{% url 'extras:objectchange' pk=prev_change.pk %}"{% else %}disabled{% endif %} class="btn btn-default">
                            <span class="mdi mdi-chevron-left" aria-hidden="true"></span> Previous
                        </a>
                        <a {% if next_change %}href="{% url 'extras:objectchange' pk=next_change.pk %}"{% else %}disabled{% endif %} class="btn btn-default">
                            Next <span class="mdi mdi-chevron-right" aria-hidden="true"></span>
                        </a>
                    </div>
                </h5>
                <div class="card-body">
                    {% if diff_added == diff_removed %}
                        <span class="text-muted" style="margin-left: 10px;">
                            {% if object.action == 'create' %}
                                Object created
                            {% elif object.action == 'delete' %}
                                Object deleted
                            {% else %}
                                No changes
                            {% endif %}
                        </span>
                    {% else %}
                        <pre style="background-color: #ffdce0;">{{ diff_removed|render_json }}</pre>
                        <pre style="background-color: #cdffd8;">{{ diff_added|render_json }}</pre>
                    {% endif %}
                </div>
            </div>
        </div>
<<<<<<< HEAD
        <div class="col-md-7">
            <div class="card">
                <h5 class="card-header">
                    Object Data
                </h5>
                <div class="card-body">
                    <pre>{{ object.object_data|render_json }}</pre>
=======
    </div>
    <div class="row">
        <div class="col-md-6">
            <div class="panel panel-default">
                <div class="panel-heading">
                    <strong>Pre-Change Data</strong>
                </div>
                <div class="panel-body">
                  {% if object.prechange_data %}
                    <pre>{% for k, v in object.prechange_data.items %}{% spaceless %}
                      <span{% if k in diff_removed %} style="background-color: #ffdce0"{% endif %}>{{ k }}: {{ v|render_json }}</span>
                    {% endspaceless %}
{% endfor %}</pre>
                  {% else %}
                    <span class="text-muted">None</span>
                  {% endif %}
                </div>
            </div>
        </div>
        <div class="col-md-6">
            <div class="panel panel-default">
                <div class="panel-heading">
                    <strong>Post-Change Data</strong>
                </div>
                <div class="panel-body">
                  {% if object.postchange_data %}
                    <pre>{% for k, v in object.postchange_data.items %}{% spaceless %}
                        <span{% if k in diff_added %} style="background-color: #cdffd8"{% endif %}>{{ k }}: {{ v|render_json }}</span>
                      {% endspaceless %}
{% endfor %}</pre>
                  {% else %}
                    <span class="text-muted">None</span>
                  {% endif %}
>>>>>>> 9a68a61a
                </div>
            </div>
        </div>
    </div>
    <div class="row">
        <div class="col-md-12">
            {% include 'panel_table.html' with table=related_changes_table heading='Related Changes' panel_class='default' %}
            {% if related_changes_count > related_changes_table.rows|length %}
                <div class="pull-right">
                    <a href="{% url 'extras:objectchange_list' %}?request_id={{ object.request_id }}" class="btn btn-primary">See all {{ related_changes_count|add:"1" }} changes</a>
                </div>
            {% endif %}
        </div>
    </div>
{% endblock %}<|MERGE_RESOLUTION|>--- conflicted
+++ resolved
@@ -85,17 +85,9 @@
                     </table>
                 </div>
             </div>
-<<<<<<< HEAD
             <div class="card">
-                <h5 class="card-header">
-                    Difference
-=======
-        </div>
-        <div class="col-md-7">
-            <div class="panel panel-default">
-                <div class="panel-heading">
-                    <strong>Difference</strong>
->>>>>>> 9a68a61a
+                <div class="card-header">
+                    <h5>Difference</h5>
                     <div class="btn-group btn-group-xs pull-right noprint">
                         <a {% if prev_change %}href="{% url 'extras:objectchange' pk=prev_change.pk %}"{% else %}disabled{% endif %} class="btn btn-default">
                             <span class="mdi mdi-chevron-left" aria-hidden="true"></span> Previous
@@ -104,7 +96,7 @@
                             Next <span class="mdi mdi-chevron-right" aria-hidden="true"></span>
                         </a>
                     </div>
-                </h5>
+                </div>
                 <div class="card-body">
                     {% if diff_added == diff_removed %}
                         <span class="text-muted" style="margin-left: 10px;">
@@ -123,50 +115,38 @@
                 </div>
             </div>
         </div>
-<<<<<<< HEAD
-        <div class="col-md-7">
+        <div class="col-md-6">
             <div class="card">
                 <h5 class="card-header">
-                    Object Data
+                    Pre-Change Data
                 </h5>
                 <div class="card-body">
-                    <pre>{{ object.object_data|render_json }}</pre>
-=======
-    </div>
-    <div class="row">
-        <div class="col-md-6">
-            <div class="panel panel-default">
-                <div class="panel-heading">
-                    <strong>Pre-Change Data</strong>
-                </div>
-                <div class="panel-body">
-                  {% if object.prechange_data %}
+                {% if object.prechange_data %}
                     <pre>{% for k, v in object.prechange_data.items %}{% spaceless %}
                       <span{% if k in diff_removed %} style="background-color: #ffdce0"{% endif %}>{{ k }}: {{ v|render_json }}</span>
-                    {% endspaceless %}
-{% endfor %}</pre>
-                  {% else %}
+                    {% endspaceless %}{% endfor %}
+                    </pre>
+                {% else %}
                     <span class="text-muted">None</span>
-                  {% endif %}
+                {% endif %}
                 </div>
             </div>
         </div>
-        <div class="col-md-6">
-            <div class="panel panel-default">
-                <div class="panel-heading">
-                    <strong>Post-Change Data</strong>
-                </div>
-                <div class="panel-body">
-                  {% if object.postchange_data %}
-                    <pre>{% for k, v in object.postchange_data.items %}{% spaceless %}
-                        <span{% if k in diff_added %} style="background-color: #cdffd8"{% endif %}>{{ k }}: {{ v|render_json }}</span>
-                      {% endspaceless %}
-{% endfor %}</pre>
-                  {% else %}
-                    <span class="text-muted">None</span>
-                  {% endif %}
->>>>>>> 9a68a61a
-                </div>
+    </div>
+    <div class="col-md-6">
+        <div class="card">
+            <h5 class="card-header">
+                Post-Change Data
+            </h5>
+            <div class="card-body">
+                {% if object.postchange_data %}
+                <pre>{% for k, v in object.postchange_data.items %}{% spaceless %}
+                    <span{% if k in diff_added %} style="background-color: #cdffd8"{% endif %}>{{ k }}: {{ v|render_json }}</span>
+                    {% endspaceless %}{% endfor %}
+                </pre>
+                {% else %}
+                <span class="text-muted">None</span>
+                {% endif %}
             </div>
         </div>
     </div>
