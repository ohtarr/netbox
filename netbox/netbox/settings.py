import importlib
import logging
import os
import platform
import re
import socket
import sys
import warnings
from urllib.parse import urlsplit

from django.contrib.messages import constants as messages
from django.core.exceptions import ImproperlyConfigured, ValidationError
from django.core.validators import URLValidator

from netbox.config import PARAMS

# Monkey patch to fix Django 4.0 support for graphene-django (see
# https://github.com/graphql-python/graphene-django/issues/1284)
# TODO: Remove this when graphene-django 2.16 becomes available
import django
from django.utils.encoding import force_str
django.utils.encoding.force_text = force_str


#
# Environment setup
#

<<<<<<< HEAD
VERSION = '3.1.11'
=======
VERSION = '3.2.0-beta2'
>>>>>>> 66464fd8

# Hostname
HOSTNAME = platform.node()

# Set the base directory two levels up
BASE_DIR = os.path.dirname(os.path.dirname(os.path.abspath(__file__)))

# Validate Python version
if sys.version_info < (3, 8):
    raise RuntimeError(
        f"NetBox requires Python 3.8 or later. (Currently installed: Python {platform.python_version()})"
    )


#
# Configuration import
#

# Import configuration parameters
config_path = os.getenv('NETBOX_CONFIGURATION', 'netbox.configuration')
try:
    configuration = importlib.import_module(config_path)
except ModuleNotFoundError as e:
    if getattr(e, 'name') == config_path:
        raise ImproperlyConfigured(
            f"Specified configuration module ({config_path}) not found. Please define netbox/netbox/configuration.py "
            f"per the documentation, or specify an alternate module in the NETBOX_CONFIGURATION environment variable."
        )
    raise

# Enforce required configuration parameters
for parameter in ['ALLOWED_HOSTS', 'DATABASE', 'SECRET_KEY', 'REDIS']:
    if not hasattr(configuration, parameter):
        raise ImproperlyConfigured(f"Required parameter {parameter} is missing from configuration.")

# Set required parameters
ALLOWED_HOSTS = getattr(configuration, 'ALLOWED_HOSTS')
DATABASE = getattr(configuration, 'DATABASE')
REDIS = getattr(configuration, 'REDIS')
SECRET_KEY = getattr(configuration, 'SECRET_KEY')

# Set static config parameters
ADMINS = getattr(configuration, 'ADMINS', [])
AUTH_PASSWORD_VALIDATORS = getattr(configuration, 'AUTH_PASSWORD_VALIDATORS', [])
BASE_PATH = getattr(configuration, 'BASE_PATH', '')
if BASE_PATH:
    BASE_PATH = BASE_PATH.strip('/') + '/'  # Enforce trailing slash only
CORS_ORIGIN_ALLOW_ALL = getattr(configuration, 'CORS_ORIGIN_ALLOW_ALL', False)
CORS_ORIGIN_REGEX_WHITELIST = getattr(configuration, 'CORS_ORIGIN_REGEX_WHITELIST', [])
CORS_ORIGIN_WHITELIST = getattr(configuration, 'CORS_ORIGIN_WHITELIST', [])
CSRF_TRUSTED_ORIGINS = getattr(configuration, 'CSRF_TRUSTED_ORIGINS', [])
DATE_FORMAT = getattr(configuration, 'DATE_FORMAT', 'N j, Y')
DATETIME_FORMAT = getattr(configuration, 'DATETIME_FORMAT', 'N j, Y g:i a')
DEBUG = getattr(configuration, 'DEBUG', False)
DEVELOPER = getattr(configuration, 'DEVELOPER', False)
DOCS_ROOT = getattr(configuration, 'DOCS_ROOT', os.path.join(os.path.dirname(BASE_DIR), 'docs'))
EMAIL = getattr(configuration, 'EMAIL', {})
EXEMPT_VIEW_PERMISSIONS = getattr(configuration, 'EXEMPT_VIEW_PERMISSIONS', [])
FIELD_CHOICES = getattr(configuration, 'FIELD_CHOICES', {})
HTTP_PROXIES = getattr(configuration, 'HTTP_PROXIES', None)
INTERNAL_IPS = getattr(configuration, 'INTERNAL_IPS', ('127.0.0.1', '::1'))
LOGGING = getattr(configuration, 'LOGGING', {})
LOGIN_PERSISTENCE = getattr(configuration, 'LOGIN_PERSISTENCE', False)
LOGIN_REQUIRED = getattr(configuration, 'LOGIN_REQUIRED', False)
LOGIN_TIMEOUT = getattr(configuration, 'LOGIN_TIMEOUT', None)
MEDIA_ROOT = getattr(configuration, 'MEDIA_ROOT', os.path.join(BASE_DIR, 'media')).rstrip('/')
METRICS_ENABLED = getattr(configuration, 'METRICS_ENABLED', False)
PLUGINS = getattr(configuration, 'PLUGINS', [])
PLUGINS_CONFIG = getattr(configuration, 'PLUGINS_CONFIG', {})
RELEASE_CHECK_URL = getattr(configuration, 'RELEASE_CHECK_URL', None)
REMOTE_AUTH_AUTO_CREATE_USER = getattr(configuration, 'REMOTE_AUTH_AUTO_CREATE_USER', False)
REMOTE_AUTH_BACKEND = getattr(configuration, 'REMOTE_AUTH_BACKEND', 'netbox.authentication.RemoteUserBackend')
REMOTE_AUTH_DEFAULT_GROUPS = getattr(configuration, 'REMOTE_AUTH_DEFAULT_GROUPS', [])
REMOTE_AUTH_DEFAULT_PERMISSIONS = getattr(configuration, 'REMOTE_AUTH_DEFAULT_PERMISSIONS', {})
REMOTE_AUTH_ENABLED = getattr(configuration, 'REMOTE_AUTH_ENABLED', False)
REMOTE_AUTH_HEADER = getattr(configuration, 'REMOTE_AUTH_HEADER', 'HTTP_REMOTE_USER')
REMOTE_AUTH_GROUP_HEADER = getattr(configuration, 'REMOTE_AUTH_GROUP_HEADER', 'HTTP_REMOTE_USER_GROUP')
REMOTE_AUTH_GROUP_SYNC_ENABLED = getattr(configuration, 'REMOTE_AUTH_GROUP_SYNC_ENABLED', False)
REMOTE_AUTH_SUPERUSER_GROUPS = getattr(configuration, 'REMOTE_AUTH_SUPERUSER_GROUPS', [])
REMOTE_AUTH_SUPERUSERS = getattr(configuration, 'REMOTE_AUTH_SUPERUSERS', [])
REMOTE_AUTH_STAFF_GROUPS = getattr(configuration, 'REMOTE_AUTH_STAFF_GROUPS', [])
REMOTE_AUTH_STAFF_USERS = getattr(configuration, 'REMOTE_AUTH_STAFF_USERS', [])
REMOTE_AUTH_GROUP_SEPARATOR = getattr(configuration, 'REMOTE_AUTH_GROUP_SEPARATOR', '|')
REPORTS_ROOT = getattr(configuration, 'REPORTS_ROOT', os.path.join(BASE_DIR, 'reports')).rstrip('/')
RQ_DEFAULT_TIMEOUT = getattr(configuration, 'RQ_DEFAULT_TIMEOUT', 300)
SCRIPTS_ROOT = getattr(configuration, 'SCRIPTS_ROOT', os.path.join(BASE_DIR, 'scripts')).rstrip('/')
SESSION_FILE_PATH = getattr(configuration, 'SESSION_FILE_PATH', None)
SESSION_COOKIE_NAME = getattr(configuration, 'SESSION_COOKIE_NAME', 'sessionid')
SHORT_DATE_FORMAT = getattr(configuration, 'SHORT_DATE_FORMAT', 'Y-m-d')
SHORT_DATETIME_FORMAT = getattr(configuration, 'SHORT_DATETIME_FORMAT', 'Y-m-d H:i')
SHORT_TIME_FORMAT = getattr(configuration, 'SHORT_TIME_FORMAT', 'H:i:s')
STORAGE_BACKEND = getattr(configuration, 'STORAGE_BACKEND', None)
STORAGE_CONFIG = getattr(configuration, 'STORAGE_CONFIG', {})
TIME_FORMAT = getattr(configuration, 'TIME_FORMAT', 'g:i a')
TIME_ZONE = getattr(configuration, 'TIME_ZONE', 'UTC')

# Check for hard-coded dynamic config parameters
for param in PARAMS:
    if hasattr(configuration, param.name):
        globals()[param.name] = getattr(configuration, param.name)

# Validate update repo URL and timeout
if RELEASE_CHECK_URL:
    validator = URLValidator(
        message=(
            "RELEASE_CHECK_URL must be a valid API URL. Example: "
            "https://api.github.com/repos/netbox-community/netbox"
        )
    )
    try:
        validator(RELEASE_CHECK_URL)
    except ValidationError as err:
        raise ImproperlyConfigured(str(err))


#
# Database
#

# Only PostgreSQL is supported
if METRICS_ENABLED:
    DATABASE.update({
        'ENGINE': 'django_prometheus.db.backends.postgresql'
    })
else:
    DATABASE.update({
        'ENGINE': 'django.db.backends.postgresql'
    })

DATABASES = {
    'default': DATABASE,
}


#
# Media storage
#

if STORAGE_BACKEND is not None:
    DEFAULT_FILE_STORAGE = STORAGE_BACKEND

    # django-storages
    if STORAGE_BACKEND.startswith('storages.'):

        try:
            import storages.utils
        except ModuleNotFoundError as e:
            if getattr(e, 'name') == 'storages':
                raise ImproperlyConfigured(
                    f"STORAGE_BACKEND is set to {STORAGE_BACKEND} but django-storages is not present. It can be "
                    f"installed by running 'pip install django-storages'."
                )
            raise e

        # Monkey-patch django-storages to fetch settings from STORAGE_CONFIG
        def _setting(name, default=None):
            if name in STORAGE_CONFIG:
                return STORAGE_CONFIG[name]
            return globals().get(name, default)
        storages.utils.setting = _setting

if STORAGE_CONFIG and STORAGE_BACKEND is None:
    warnings.warn(
        "STORAGE_CONFIG has been set in configuration.py but STORAGE_BACKEND is not defined. STORAGE_CONFIG will be "
        "ignored."
    )


#
# Redis
#

# Background task queuing
if 'tasks' not in REDIS:
    raise ImproperlyConfigured(
        "REDIS section in configuration.py is missing the 'tasks' subsection."
    )
TASKS_REDIS = REDIS['tasks']
TASKS_REDIS_HOST = TASKS_REDIS.get('HOST', 'localhost')
TASKS_REDIS_PORT = TASKS_REDIS.get('PORT', 6379)
TASKS_REDIS_SENTINELS = TASKS_REDIS.get('SENTINELS', [])
TASKS_REDIS_USING_SENTINEL = all([
    isinstance(TASKS_REDIS_SENTINELS, (list, tuple)),
    len(TASKS_REDIS_SENTINELS) > 0
])
TASKS_REDIS_SENTINEL_SERVICE = TASKS_REDIS.get('SENTINEL_SERVICE', 'default')
TASKS_REDIS_SENTINEL_TIMEOUT = TASKS_REDIS.get('SENTINEL_TIMEOUT', 10)
TASKS_REDIS_PASSWORD = TASKS_REDIS.get('PASSWORD', '')
TASKS_REDIS_DATABASE = TASKS_REDIS.get('DATABASE', 0)
TASKS_REDIS_SSL = TASKS_REDIS.get('SSL', False)
TASKS_REDIS_SKIP_TLS_VERIFY = TASKS_REDIS.get('INSECURE_SKIP_TLS_VERIFY', False)

# Caching
if 'caching' not in REDIS:
    raise ImproperlyConfigured(
        "REDIS section in configuration.py is missing caching subsection."
    )
CACHING_REDIS_HOST = REDIS['caching'].get('HOST', 'localhost')
CACHING_REDIS_PORT = REDIS['caching'].get('PORT', 6379)
CACHING_REDIS_DATABASE = REDIS['caching'].get('DATABASE', 0)
CACHING_REDIS_PASSWORD = REDIS['caching'].get('PASSWORD', '')
CACHING_REDIS_SENTINELS = REDIS['caching'].get('SENTINELS', [])
CACHING_REDIS_SENTINEL_SERVICE = REDIS['caching'].get('SENTINEL_SERVICE', 'default')
CACHING_REDIS_PROTO = 'rediss' if REDIS['caching'].get('SSL', False) else 'redis'
CACHING_REDIS_SKIP_TLS_VERIFY = REDIS['caching'].get('INSECURE_SKIP_TLS_VERIFY', False)

CACHES = {
    'default': {
        'BACKEND': 'django_redis.cache.RedisCache',
        'LOCATION': f'{CACHING_REDIS_PROTO}://{CACHING_REDIS_HOST}:{CACHING_REDIS_PORT}/{CACHING_REDIS_DATABASE}',
        'OPTIONS': {
            'CLIENT_CLASS': 'django_redis.client.DefaultClient',
            'PASSWORD': CACHING_REDIS_PASSWORD,
        }
    }
}
if CACHING_REDIS_SENTINELS:
    DJANGO_REDIS_CONNECTION_FACTORY = 'django_redis.pool.SentinelConnectionFactory'
    CACHES['default']['LOCATION'] = f'{CACHING_REDIS_PROTO}://{CACHING_REDIS_SENTINEL_SERVICE}/{CACHING_REDIS_DATABASE}'
    CACHES['default']['OPTIONS']['CLIENT_CLASS'] = 'django_redis.client.SentinelClient'
    CACHES['default']['OPTIONS']['SENTINELS'] = CACHING_REDIS_SENTINELS
if CACHING_REDIS_SKIP_TLS_VERIFY:
    CACHES['default']['OPTIONS'].setdefault('CONNECTION_POOL_KWARGS', {})
    CACHES['default']['OPTIONS']['CONNECTION_POOL_KWARGS']['ssl_cert_reqs'] = False


#
# Sessions
#

if LOGIN_TIMEOUT is not None:
    # Django default is 1209600 seconds (14 days)
    SESSION_COOKIE_AGE = LOGIN_TIMEOUT
SESSION_SAVE_EVERY_REQUEST = bool(LOGIN_PERSISTENCE)
if SESSION_FILE_PATH is not None:
    SESSION_ENGINE = 'django.contrib.sessions.backends.file'


#
# Email
#

EMAIL_HOST = EMAIL.get('SERVER')
EMAIL_HOST_USER = EMAIL.get('USERNAME')
EMAIL_HOST_PASSWORD = EMAIL.get('PASSWORD')
EMAIL_PORT = EMAIL.get('PORT', 25)
EMAIL_SSL_CERTFILE = EMAIL.get('SSL_CERTFILE')
EMAIL_SSL_KEYFILE = EMAIL.get('SSL_KEYFILE')
EMAIL_SUBJECT_PREFIX = '[NetBox] '
EMAIL_USE_SSL = EMAIL.get('USE_SSL', False)
EMAIL_USE_TLS = EMAIL.get('USE_TLS', False)
EMAIL_TIMEOUT = EMAIL.get('TIMEOUT', 10)
SERVER_EMAIL = EMAIL.get('FROM_EMAIL')


#
# Django
#

INSTALLED_APPS = [
    'django.contrib.admin',
    'django.contrib.auth',
    'django.contrib.contenttypes',
    'django.contrib.sessions',
    'django.contrib.messages',
    'django.contrib.staticfiles',
    'django.contrib.humanize',
    'corsheaders',
    'debug_toolbar',
    'graphiql_debug_toolbar',
    'django_filters',
    'django_tables2',
    'django_prometheus',
    'graphene_django',
    'mptt',
    'rest_framework',
    'social_django',
    'taggit',
    'timezone_field',
    'circuits',
    'dcim',
    'ipam',
    'extras',
    'tenancy',
    'users',
    'utilities',
    'virtualization',
    'wireless',
    'django_rq',  # Must come after extras to allow overriding management commands
    'drf_yasg',
]

# Middleware
MIDDLEWARE = [
    'graphiql_debug_toolbar.middleware.DebugToolbarMiddleware',
    'django_prometheus.middleware.PrometheusBeforeMiddleware',
    'corsheaders.middleware.CorsMiddleware',
    'django.contrib.sessions.middleware.SessionMiddleware',
    'django.middleware.common.CommonMiddleware',
    'django.middleware.csrf.CsrfViewMiddleware',
    'django.contrib.auth.middleware.AuthenticationMiddleware',
    'django.contrib.messages.middleware.MessageMiddleware',
    'django.middleware.clickjacking.XFrameOptionsMiddleware',
    'django.middleware.security.SecurityMiddleware',
    'netbox.middleware.ExceptionHandlingMiddleware',
    'netbox.middleware.RemoteUserMiddleware',
    'netbox.middleware.LoginRequiredMiddleware',
    'netbox.middleware.DynamicConfigMiddleware',
    'netbox.middleware.APIVersionMiddleware',
    'netbox.middleware.ObjectChangeMiddleware',
    'django_prometheus.middleware.PrometheusAfterMiddleware',
]

ROOT_URLCONF = 'netbox.urls'

TEMPLATES_DIR = BASE_DIR + '/templates'
TEMPLATES = [
    {
        'BACKEND': 'django.template.backends.django.DjangoTemplates',
        'DIRS': [TEMPLATES_DIR],
        'APP_DIRS': True,
        'OPTIONS': {
            'builtins': [
                'utilities.templatetags.builtins.filters',
                'utilities.templatetags.builtins.tags',
            ],
            'context_processors': [
                'django.template.context_processors.debug',
                'django.template.context_processors.request',
                'django.template.context_processors.media',
                'django.contrib.auth.context_processors.auth',
                'django.contrib.messages.context_processors.messages',
                'netbox.context_processors.settings_and_registry',
            ],
        },
    },
]

# Set up authentication backends
AUTHENTICATION_BACKENDS = [
    REMOTE_AUTH_BACKEND,
    'netbox.authentication.ObjectPermissionBackend',
]

# Internationalization
LANGUAGE_CODE = 'en-us'
USE_I18N = True
USE_L10N = False
USE_TZ = True
USE_DEPRECATED_PYTZ = True

# WSGI
WSGI_APPLICATION = 'netbox.wsgi.application'
SECURE_PROXY_SSL_HEADER = ('HTTP_X_FORWARDED_PROTO', 'https')
USE_X_FORWARDED_HOST = True
X_FRAME_OPTIONS = 'SAMEORIGIN'

# Static files (CSS, JavaScript, Images)
STATIC_ROOT = BASE_DIR + '/static'
STATIC_URL = f'/{BASE_PATH}static/'
STATICFILES_DIRS = (
    os.path.join(BASE_DIR, 'project-static', 'dist'),
    os.path.join(BASE_DIR, 'project-static', 'img'),
    ('docs', os.path.join(BASE_DIR, 'project-static', 'docs')),  # Prefix with /docs
)

# Media
MEDIA_URL = '/{}media/'.format(BASE_PATH)

# Disable default limit of 1000 fields per request. Needed for bulk deletion of objects. (Added in Django 1.10.)
DATA_UPLOAD_MAX_NUMBER_FIELDS = None

# Messages
MESSAGE_TAGS = {
    messages.ERROR: 'danger',
}

# Authentication URLs
LOGIN_URL = f'/{BASE_PATH}login/'
LOGIN_REDIRECT_URL = f'/{BASE_PATH}'

DEFAULT_AUTO_FIELD = 'django.db.models.BigAutoField'

# Exclude potentially sensitive models from wildcard view exemption. These may still be exempted
# by specifying the model individually in the EXEMPT_VIEW_PERMISSIONS configuration parameter.
EXEMPT_EXCLUDE_MODELS = (
    ('auth', 'group'),
    ('auth', 'user'),
    ('users', 'objectpermission'),
)

# All URLs starting with a string listed here are exempt from login enforcement
EXEMPT_PATHS = (
    f'/{BASE_PATH}api/',
    f'/{BASE_PATH}graphql/',
    f'/{BASE_PATH}login/',
    f'/{BASE_PATH}oauth/',
    f'/{BASE_PATH}metrics',
)


#
# Django social auth
#

# Load all SOCIAL_AUTH_* settings from the user configuration
for param in dir(configuration):
    if param.startswith('SOCIAL_AUTH_'):
        globals()[param] = getattr(configuration, param)

SOCIAL_AUTH_JSONFIELD_ENABLED = True


#
# Django Prometheus
#

PROMETHEUS_EXPORT_MIGRATIONS = False


#
# Django filters
#

FILTERS_NULL_CHOICE_LABEL = 'None'
FILTERS_NULL_CHOICE_VALUE = 'null'


#
# Django REST framework (API)
#

REST_FRAMEWORK_VERSION = '.'.join(VERSION.split('-')[0].split('.')[:2])  # Use major.minor as API version
REST_FRAMEWORK = {
    'ALLOWED_VERSIONS': [REST_FRAMEWORK_VERSION],
    'COERCE_DECIMAL_TO_STRING': False,
    'DEFAULT_AUTHENTICATION_CLASSES': (
        'rest_framework.authentication.SessionAuthentication',
        'netbox.api.authentication.TokenAuthentication',
    ),
    'DEFAULT_FILTER_BACKENDS': (
        'django_filters.rest_framework.DjangoFilterBackend',
    ),
    'DEFAULT_METADATA_CLASS': 'netbox.api.metadata.BulkOperationMetadata',
    'DEFAULT_PAGINATION_CLASS': 'netbox.api.pagination.OptionalLimitOffsetPagination',
    'DEFAULT_PERMISSION_CLASSES': (
        'netbox.api.authentication.TokenPermissions',
    ),
    'DEFAULT_RENDERER_CLASSES': (
        'rest_framework.renderers.JSONRenderer',
        'netbox.api.renderers.FormlessBrowsableAPIRenderer',
    ),
    'DEFAULT_VERSION': REST_FRAMEWORK_VERSION,
    'DEFAULT_VERSIONING_CLASS': 'rest_framework.versioning.AcceptHeaderVersioning',
    # 'PAGE_SIZE': PAGINATE_COUNT,
    'SCHEMA_COERCE_METHOD_NAMES': {
        # Default mappings
        'retrieve': 'read',
        'destroy': 'delete',
        # Custom operations
        'bulk_destroy': 'bulk_delete',
    },
    'VIEW_NAME_FUNCTION': 'utilities.api.get_view_name',
}


#
# Graphene
#

GRAPHENE = {
    # Avoids naming collision on models with 'type' field; see
    # https://github.com/graphql-python/graphene-django/issues/185
    'DJANGO_CHOICE_FIELD_ENUM_V3_NAMING': True,
}


#
# drf_yasg (OpenAPI/Swagger)
#

SWAGGER_SETTINGS = {
    'DEFAULT_AUTO_SCHEMA_CLASS': 'utilities.custom_inspectors.NetBoxSwaggerAutoSchema',
    'DEFAULT_FIELD_INSPECTORS': [
        'utilities.custom_inspectors.CustomFieldsDataFieldInspector',
        'utilities.custom_inspectors.JSONFieldInspector',
        'utilities.custom_inspectors.NullableBooleanFieldInspector',
        'utilities.custom_inspectors.ChoiceFieldInspector',
        'utilities.custom_inspectors.SerializedPKRelatedFieldInspector',
        'drf_yasg.inspectors.CamelCaseJSONFilter',
        'drf_yasg.inspectors.ReferencingSerializerInspector',
        'drf_yasg.inspectors.RelatedFieldInspector',
        'drf_yasg.inspectors.ChoiceFieldInspector',
        'drf_yasg.inspectors.FileFieldInspector',
        'drf_yasg.inspectors.DictFieldInspector',
        'drf_yasg.inspectors.SerializerMethodFieldInspector',
        'drf_yasg.inspectors.SimpleFieldInspector',
        'drf_yasg.inspectors.StringDefaultFieldInspector',
    ],
    'DEFAULT_FILTER_INSPECTORS': [
        'drf_yasg.inspectors.CoreAPICompatInspector',
    ],
    'DEFAULT_INFO': 'netbox.urls.openapi_info',
    'DEFAULT_MODEL_DEPTH': 1,
    'DEFAULT_PAGINATOR_INSPECTORS': [
        'utilities.custom_inspectors.NullablePaginatorInspector',
        'drf_yasg.inspectors.DjangoRestResponsePagination',
        'drf_yasg.inspectors.CoreAPICompatInspector',
    ],
    'SECURITY_DEFINITIONS': {
        'Bearer': {
            'type': 'apiKey',
            'name': 'Authorization',
            'in': 'header',
        }
    },
    'VALIDATOR_URL': None,
}


#
# Django RQ (Webhooks backend)
#

if TASKS_REDIS_USING_SENTINEL:
    RQ_PARAMS = {
        'SENTINELS': TASKS_REDIS_SENTINELS,
        'MASTER_NAME': TASKS_REDIS_SENTINEL_SERVICE,
        'DB': TASKS_REDIS_DATABASE,
        'PASSWORD': TASKS_REDIS_PASSWORD,
        'SOCKET_TIMEOUT': None,
        'CONNECTION_KWARGS': {
            'socket_connect_timeout': TASKS_REDIS_SENTINEL_TIMEOUT
        },
    }
else:
    RQ_PARAMS = {
        'HOST': TASKS_REDIS_HOST,
        'PORT': TASKS_REDIS_PORT,
        'DB': TASKS_REDIS_DATABASE,
        'PASSWORD': TASKS_REDIS_PASSWORD,
        'SSL': TASKS_REDIS_SSL,
        'SSL_CERT_REQS': None if TASKS_REDIS_SKIP_TLS_VERIFY else 'required',
        'DEFAULT_TIMEOUT': RQ_DEFAULT_TIMEOUT,
    }

RQ_QUEUES = {
    'high': RQ_PARAMS,
    'default': RQ_PARAMS,
    'low': RQ_PARAMS,
}


#
# Plugins
#

for plugin_name in PLUGINS:

    # Import plugin module
    try:
        plugin = importlib.import_module(plugin_name)
    except ModuleNotFoundError as e:
        if getattr(e, 'name') == plugin_name:
            raise ImproperlyConfigured(
                "Unable to import plugin {}: Module not found. Check that the plugin module has been installed within the "
                "correct Python environment.".format(plugin_name)
            )
        raise e

    # Determine plugin config and add to INSTALLED_APPS.
    try:
        plugin_config = plugin.config
        INSTALLED_APPS.append("{}.{}".format(plugin_config.__module__, plugin_config.__name__))
    except AttributeError:
        raise ImproperlyConfigured(
            "Plugin {} does not provide a 'config' variable. This should be defined in the plugin's __init__.py file "
            "and point to the PluginConfig subclass.".format(plugin_name)
        )

    # Validate user-provided configuration settings and assign defaults
    if plugin_name not in PLUGINS_CONFIG:
        PLUGINS_CONFIG[plugin_name] = {}
    plugin_config.validate(PLUGINS_CONFIG[plugin_name], VERSION)

    # Add middleware
    plugin_middleware = plugin_config.middleware
    if plugin_middleware and type(plugin_middleware) in (list, tuple):
        MIDDLEWARE.extend(plugin_middleware)

    # Create RQ queues dedicated to the plugin
    # we use the plugin name as a prefix for queue name's defined in the plugin config
    # ex: mysuperplugin.mysuperqueue1
    if type(plugin_config.queues) is not list:
        raise ImproperlyConfigured(
            "Plugin {} queues must be a list.".format(plugin_name)
        )
    RQ_QUEUES.update({
        f"{plugin_name}.{queue}": RQ_PARAMS for queue in plugin_config.queues
    })<|MERGE_RESOLUTION|>--- conflicted
+++ resolved
@@ -26,11 +26,7 @@
 # Environment setup
 #
 
-<<<<<<< HEAD
-VERSION = '3.1.11'
-=======
-VERSION = '3.2.0-beta2'
->>>>>>> 66464fd8
+VERSION = '3.2.0-dev'
 
 # Hostname
 HOSTNAME = platform.node()
