import django_filters
from copy import deepcopy
from django.contrib.contenttypes.models import ContentType
from django.db import models
from django_filters.exceptions import FieldLookupError
from django_filters.utils import get_model_field, resolve_field

from extras.choices import CustomFieldFilterLogicChoices
from extras.filters import TagFilter
from extras.models import CustomField
from utilities.constants import (
    FILTER_CHAR_BASED_LOOKUP_MAP, FILTER_NEGATION_LOOKUP_MAP, FILTER_TREENODE_NEGATION_LOOKUP_MAP,
    FILTER_NUMERIC_BASED_LOOKUP_MAP
)
from utilities.forms import MACAddressField
from utilities import filters

__all__ = (
    'BaseFilterSet',
    'ChangeLoggedModelFilterSet',
    'OrganizationalModelFilterSet',
    'PrimaryModelFilterSet',
)


#
# FilterSets
#

class BaseFilterSet(django_filters.FilterSet):
    """
    A base FilterSet which provides common functionality to all NetBox FilterSets
    """
    FILTER_DEFAULTS = deepcopy(django_filters.filterset.FILTER_FOR_DBFIELD_DEFAULTS)
    FILTER_DEFAULTS.update({
        models.AutoField: {
            'filter_class': filters.MultiValueNumberFilter
        },
        models.CharField: {
            'filter_class': filters.MultiValueCharFilter
        },
        models.DateField: {
            'filter_class': filters.MultiValueDateFilter
        },
        models.DateTimeField: {
            'filter_class': filters.MultiValueDateTimeFilter
        },
        models.DecimalField: {
            'filter_class': filters.MultiValueNumberFilter
        },
        models.EmailField: {
            'filter_class': filters.MultiValueCharFilter
        },
        models.FloatField: {
            'filter_class': filters.MultiValueNumberFilter
        },
        models.IntegerField: {
            'filter_class': filters.MultiValueNumberFilter
        },
        models.PositiveIntegerField: {
            'filter_class': filters.MultiValueNumberFilter
        },
        models.PositiveSmallIntegerField: {
            'filter_class': filters.MultiValueNumberFilter
        },
        models.SlugField: {
            'filter_class': filters.MultiValueCharFilter
        },
        models.SmallIntegerField: {
            'filter_class': filters.MultiValueNumberFilter
        },
        models.TimeField: {
            'filter_class': filters.MultiValueTimeFilter
        },
        models.URLField: {
            'filter_class': filters.MultiValueCharFilter
        },
        MACAddressField: {
            'filter_class': filters.MultiValueMACAddressFilter
        },
    })

    @staticmethod
    def _get_filter_lookup_dict(existing_filter):
        # Choose the lookup expression map based on the filter type
        if isinstance(existing_filter, (
            django_filters.NumberFilter,
            filters.MultiValueDateFilter,
            filters.MultiValueDateTimeFilter,
            filters.MultiValueNumberFilter,
            filters.MultiValueTimeFilter
        )):
            return FILTER_NUMERIC_BASED_LOOKUP_MAP

        elif isinstance(existing_filter, (
            filters.TreeNodeMultipleChoiceFilter,
        )):
            # TreeNodeMultipleChoiceFilter only support negation but must maintain the `in` lookup expression
            return FILTER_TREENODE_NEGATION_LOOKUP_MAP

        elif isinstance(existing_filter, (
            django_filters.ModelChoiceFilter,
            django_filters.ModelMultipleChoiceFilter,
            TagFilter
        )) or existing_filter.extra.get('choices'):
            # These filter types support only negation
            return FILTER_NEGATION_LOOKUP_MAP

        elif isinstance(existing_filter, (
            django_filters.filters.CharFilter,
            django_filters.MultipleChoiceFilter,
            filters.MultiValueCharFilter,
            filters.MultiValueMACAddressFilter
        )):
            return FILTER_CHAR_BASED_LOOKUP_MAP

        return None

    @classmethod
    def get_additional_lookups(cls, existing_filter_name, existing_filter):
        new_filters = {}

        # Skip nonstandard lookup expressions
        if existing_filter.method is not None or existing_filter.lookup_expr not in ['exact', 'in']:
            return {}

        # Choose the lookup expression map based on the filter type
        lookup_map = cls._get_filter_lookup_dict(existing_filter)
        if lookup_map is None:
            # Do not augment this filter type with more lookup expressions
            return {}

        # Get properties of the existing filter for later use
        field_name = existing_filter.field_name
        field = get_model_field(cls._meta.model, field_name)

        # Create new filters for each lookup expression in the map
        for lookup_name, lookup_expr in lookup_map.items():
            new_filter_name = f'{existing_filter_name}__{lookup_name}'

            try:
                if existing_filter_name in cls.declared_filters:
                    # The filter field has been explicitly defined on the filterset class so we must manually
                    # create the new filter with the same type because there is no guarantee the defined type
                    # is the same as the default type for the field
                    resolve_field(field, lookup_expr)  # Will raise FieldLookupError if the lookup is invalid
                    new_filter = type(existing_filter)(
                        field_name=field_name,
                        lookup_expr=lookup_expr,
                        label=existing_filter.label,
                        exclude=existing_filter.exclude,
                        distinct=existing_filter.distinct,
                        **existing_filter.extra
                    )
                elif hasattr(existing_filter, 'custom_field'):
                    # Filter is for a custom field
                    custom_field = existing_filter.custom_field
                    new_filter = custom_field.to_filter(lookup_expr=lookup_expr)
                else:
                    # The filter field is listed in Meta.fields so we can safely rely on default behaviour
                    # Will raise FieldLookupError if the lookup is invalid
                    new_filter = cls.filter_for_field(field, field_name, lookup_expr)
            except FieldLookupError:
                # The filter could not be created because the lookup expression is not supported on the field
                continue

            if lookup_name.startswith('n'):
                # This is a negation filter which requires a queryset.exclude() clause
                # Of course setting the negation of the existing filter's exclude attribute handles both cases
                new_filter.exclude = not existing_filter.exclude

            new_filters[new_filter_name] = new_filter

        return new_filters

    @classmethod
    def get_filters(cls):
        """
        Override filter generation to support dynamic lookup expressions for certain filter types.

        For specific filter types, new filters are created based on defined lookup expressions in
        the form `<field_name>__<lookup_expr>`
        """
        filters = super().get_filters()

        additional_filters = {}
        for existing_filter_name, existing_filter in filters.items():
            additional_filters.update(cls.get_additional_lookups(existing_filter_name, existing_filter))

        filters.update(additional_filters)

<<<<<<< HEAD
            # Get properties of the existing filter for later use
            field_name = existing_filter.field_name
            field = get_model_field(cls._meta.model, field_name)

            # Create new filters for each lookup expression in the map
            for lookup_name, lookup_expr in lookup_map.items():
                new_filter_name = '{}__{}'.format(existing_filter_name, lookup_name)

                try:
                    if existing_filter_name in cls.declared_filters:
                        # The filter field has been explicity defined on the filterset class so we must manually
                        # create the new filter with the same type because there is no guarantee the defined type
                        # is the same as the default type for the field
                        resolve_field(field, lookup_expr)
                        new_filter = type(existing_filter)(
                            field_name=field_name,
                            lookup_expr=lookup_expr,
                            label=existing_filter.label,
                            exclude=existing_filter.exclude,
                            distinct=existing_filter.distinct,
                            **existing_filter.extra
                        )
                    else:
                        # The filter field is listed in Meta.fields so we can safely rely on default behaviour
                        # Will raise FieldLookupError if the lookup is invalid
                        new_filter = cls.filter_for_field(field, field_name, lookup_expr)
                except django_filters.exceptions.FieldLookupError:
                    # The filter could not be created because the lookup expression is not supported on the field
                    continue

                if lookup_name.startswith('n'):
                    # This is a negation filter which requires a queryset.exclude() clause
                    # Of course setting the negation of the existing filter's exclude attribute handles both cases
                    new_filter.exclude = not existing_filter.exclude

                new_filters[new_filter_name] = new_filter

        filters.update(new_filters)
=======
>>>>>>> 200aca47
        return filters


class ChangeLoggedModelFilterSet(BaseFilterSet):
    created = django_filters.DateFilter()
    created__gte = django_filters.DateFilter(
        field_name='created',
        lookup_expr='gte'
    )
    created__lte = django_filters.DateFilter(
        field_name='created',
        lookup_expr='lte'
    )
    last_updated = django_filters.DateTimeFilter()
    last_updated__gte = django_filters.DateTimeFilter(
        field_name='last_updated',
        lookup_expr='gte'
    )
    last_updated__lte = django_filters.DateTimeFilter(
        field_name='last_updated',
        lookup_expr='lte'
    )


class PrimaryModelFilterSet(ChangeLoggedModelFilterSet):

    def __init__(self, *args, **kwargs):
        super().__init__(*args, **kwargs)

        # Dynamically add a Filter for each CustomField applicable to the parent model
        custom_fields = CustomField.objects.filter(
            content_types=ContentType.objects.get_for_model(self._meta.model)
        ).exclude(
            filter_logic=CustomFieldFilterLogicChoices.FILTER_DISABLED
        )

        custom_field_filters = {}
        for custom_field in custom_fields:
            filter_name = f'cf_{custom_field.name}'
            filter_instance = custom_field.to_filter()
            if filter_instance:
                custom_field_filters[filter_name] = filter_instance

                # Add relevant additional lookups
                additional_lookups = self.get_additional_lookups(filter_name, filter_instance)
                custom_field_filters.update(additional_lookups)

        self.filters.update(custom_field_filters)


class OrganizationalModelFilterSet(PrimaryModelFilterSet):
    """
    A base class for adding the search method to models which only expose the `name` and `slug` fields
    """
    q = django_filters.CharFilter(
        method='search',
        label='Search',
    )

    def search(self, queryset, name, value):
        if not value.strip():
            return queryset
        return queryset.filter(
            models.Q(name__icontains=value) |
            models.Q(slug__icontains=value)
        )<|MERGE_RESOLUTION|>--- conflicted
+++ resolved
@@ -189,47 +189,6 @@
 
         filters.update(additional_filters)
 
-<<<<<<< HEAD
-            # Get properties of the existing filter for later use
-            field_name = existing_filter.field_name
-            field = get_model_field(cls._meta.model, field_name)
-
-            # Create new filters for each lookup expression in the map
-            for lookup_name, lookup_expr in lookup_map.items():
-                new_filter_name = '{}__{}'.format(existing_filter_name, lookup_name)
-
-                try:
-                    if existing_filter_name in cls.declared_filters:
-                        # The filter field has been explicity defined on the filterset class so we must manually
-                        # create the new filter with the same type because there is no guarantee the defined type
-                        # is the same as the default type for the field
-                        resolve_field(field, lookup_expr)
-                        new_filter = type(existing_filter)(
-                            field_name=field_name,
-                            lookup_expr=lookup_expr,
-                            label=existing_filter.label,
-                            exclude=existing_filter.exclude,
-                            distinct=existing_filter.distinct,
-                            **existing_filter.extra
-                        )
-                    else:
-                        # The filter field is listed in Meta.fields so we can safely rely on default behaviour
-                        # Will raise FieldLookupError if the lookup is invalid
-                        new_filter = cls.filter_for_field(field, field_name, lookup_expr)
-                except django_filters.exceptions.FieldLookupError:
-                    # The filter could not be created because the lookup expression is not supported on the field
-                    continue
-
-                if lookup_name.startswith('n'):
-                    # This is a negation filter which requires a queryset.exclude() clause
-                    # Of course setting the negation of the existing filter's exclude attribute handles both cases
-                    new_filter.exclude = not existing_filter.exclude
-
-                new_filters[new_filter_name] = new_filter
-
-        filters.update(new_filters)
-=======
->>>>>>> 200aca47
         return filters
 
 
