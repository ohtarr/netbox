import urllib.parse
import uuid

from django.contrib.auth.models import User
from django.contrib.contenttypes.models import ContentType
from django.urls import reverse

from dcim.models import Site
from extras.choices import *
from extras.models import *
from utilities.testing import ViewTestCases, TestCase


class CustomFieldTestCase(ViewTestCases.PrimaryObjectViewTestCase):
    model = CustomField

    @classmethod
    def setUpTestData(cls):

        site_ct = ContentType.objects.get_for_model(Site)
        custom_fields = (
            CustomField(name='field1', label='Field 1', type=CustomFieldTypeChoices.TYPE_TEXT),
            CustomField(name='field2', label='Field 2', type=CustomFieldTypeChoices.TYPE_TEXT),
            CustomField(name='field3', label='Field 3', type=CustomFieldTypeChoices.TYPE_TEXT),
        )
        for customfield in custom_fields:
            customfield.save()
            customfield.content_types.add(site_ct)

        cls.form_data = {
            'name': 'field_x',
            'label': 'Field X',
            'type': 'text',
            'content_types': [site_ct.pk],
            'filter_logic': CustomFieldFilterLogicChoices.FILTER_EXACT,
            'default': None,
            'weight': 200,
            'required': True,
            'ui_visibility': CustomFieldVisibilityChoices.VISIBILITY_READ_WRITE,
        }

        cls.csv_data = (
<<<<<<< HEAD
            'name,label,type,content_types,weight,filter_logic,choices,validation_minimum,validation_maximum,validation_regex,ui_visibility',
            'field4,Field 4,text,dcim.site,100,exact,,,,[a-z]{3},read-write',
            'field5,Field 5,integer,dcim.site,100,exact,,1,100,,read-write',
            'field6,Field 6,select,dcim.site,100,exact,"A,B,C",,,,read-write',
=======
            'name,label,type,content_types,object_type,weight,filter_logic,choices,validation_minimum,validation_maximum,validation_regex',
            'field4,Field 4,text,dcim.site,,100,exact,,,,[a-z]{3}',
            'field5,Field 5,integer,dcim.site,,100,exact,,1,100,',
            'field6,Field 6,select,dcim.site,,100,exact,"A,B,C",,,',
            'field7,Field 7,object,dcim.site,dcim.region,100,exact,,,,',
>>>>>>> 3fbf1f7e
        )

        cls.bulk_edit_data = {
            'required': True,
            'weight': 200,
        }


class CustomLinkTestCase(ViewTestCases.PrimaryObjectViewTestCase):
    model = CustomLink

    @classmethod
    def setUpTestData(cls):

        site_ct = ContentType.objects.get_for_model(Site)
        CustomLink.objects.bulk_create((
            CustomLink(name='Custom Link 1', content_type=site_ct, enabled=True, link_text='Link 1', link_url='http://example.com/?1'),
            CustomLink(name='Custom Link 2', content_type=site_ct, enabled=True, link_text='Link 2', link_url='http://example.com/?2'),
            CustomLink(name='Custom Link 3', content_type=site_ct, enabled=False, link_text='Link 3', link_url='http://example.com/?3'),
        ))

        cls.form_data = {
            'name': 'Custom Link X',
            'content_type': site_ct.pk,
            'enabled': False,
            'weight': 100,
            'button_class': CustomLinkButtonClassChoices.DEFAULT,
            'link_text': 'Link X',
            'link_url': 'http://example.com/?x'
        }

        cls.csv_data = (
            "name,content_type,enabled,weight,button_class,link_text,link_url",
            "Custom Link 4,dcim.site,True,100,blue,Link 4,http://exmaple.com/?4",
            "Custom Link 5,dcim.site,True,100,blue,Link 5,http://exmaple.com/?5",
            "Custom Link 6,dcim.site,False,100,blue,Link 6,http://exmaple.com/?6",
        )

        cls.bulk_edit_data = {
            'button_class': CustomLinkButtonClassChoices.CYAN,
            'enabled': False,
            'weight': 200,
        }


class ExportTemplateTestCase(ViewTestCases.PrimaryObjectViewTestCase):
    model = ExportTemplate

    @classmethod
    def setUpTestData(cls):

        site_ct = ContentType.objects.get_for_model(Site)
        TEMPLATE_CODE = """{% for object in queryset %}{{ object }}{% endfor %}"""
        ExportTemplate.objects.bulk_create((
            ExportTemplate(name='Export Template 1', content_type=site_ct, template_code=TEMPLATE_CODE),
            ExportTemplate(name='Export Template 2', content_type=site_ct, template_code=TEMPLATE_CODE),
            ExportTemplate(name='Export Template 3', content_type=site_ct, template_code=TEMPLATE_CODE),
        ))

        cls.form_data = {
            'name': 'Export Template X',
            'content_type': site_ct.pk,
            'template_code': TEMPLATE_CODE,
        }

        cls.csv_data = (
            "name,content_type,template_code",
            f"Export Template 4,dcim.site,{TEMPLATE_CODE}",
            f"Export Template 5,dcim.site,{TEMPLATE_CODE}",
            f"Export Template 6,dcim.site,{TEMPLATE_CODE}",
        )

        cls.bulk_edit_data = {
            'mime_type': 'text/html',
            'file_extension': 'html',
            'as_attachment': True,
        }


class WebhookTestCase(ViewTestCases.PrimaryObjectViewTestCase):
    model = Webhook

    @classmethod
    def setUpTestData(cls):

        site_ct = ContentType.objects.get_for_model(Site)
        webhooks = (
            Webhook(name='Webhook 1', payload_url='http://example.com/?1', type_create=True, http_method='POST'),
            Webhook(name='Webhook 2', payload_url='http://example.com/?2', type_create=True, http_method='POST'),
            Webhook(name='Webhook 3', payload_url='http://example.com/?3', type_create=True, http_method='POST'),
        )
        for webhook in webhooks:
            webhook.save()
            webhook.content_types.add(site_ct)

        cls.form_data = {
            'name': 'Webhook X',
            'content_types': [site_ct.pk],
            'type_create': False,
            'type_update': True,
            'type_delete': True,
            'payload_url': 'http://example.com/?x',
            'http_method': 'GET',
            'http_content_type': 'application/foo',
            'conditions': None,
        }

        cls.csv_data = (
            "name,content_types,type_create,payload_url,http_method,http_content_type",
            "Webhook 4,dcim.site,True,http://example.com/?4,GET,application/json",
            "Webhook 5,dcim.site,True,http://example.com/?5,GET,application/json",
            "Webhook 6,dcim.site,True,http://example.com/?6,GET,application/json",
        )

        cls.bulk_edit_data = {
            'enabled': False,
            'type_create': False,
            'type_update': True,
            'type_delete': True,
            'http_method': 'GET',
        }


class TagTestCase(ViewTestCases.OrganizationalObjectViewTestCase):
    model = Tag

    @classmethod
    def setUpTestData(cls):

        Tag.objects.bulk_create((
            Tag(name='Tag 1', slug='tag-1'),
            Tag(name='Tag 2', slug='tag-2'),
            Tag(name='Tag 3', slug='tag-3'),
        ))

        cls.form_data = {
            'name': 'Tag X',
            'slug': 'tag-x',
            'color': 'c0c0c0',
            'comments': 'Some comments',
        }

        cls.csv_data = (
            "name,slug,color,description",
            "Tag 4,tag-4,ff0000,Fourth tag",
            "Tag 5,tag-5,00ff00,Fifth tag",
            "Tag 6,tag-6,0000ff,Sixth tag",
        )

        cls.bulk_edit_data = {
            'color': '00ff00',
        }


# TODO: Change base class to PrimaryObjectViewTestCase
# Blocked by absence of standard create/edit, bulk create views
class ConfigContextTestCase(
    ViewTestCases.GetObjectViewTestCase,
    ViewTestCases.GetObjectChangelogViewTestCase,
    ViewTestCases.DeleteObjectViewTestCase,
    ViewTestCases.ListObjectsViewTestCase,
    ViewTestCases.BulkEditObjectsViewTestCase,
    ViewTestCases.BulkDeleteObjectsViewTestCase
):
    model = ConfigContext

    @classmethod
    def setUpTestData(cls):

        site = Site.objects.create(name='Site 1', slug='site-1')

        # Create three ConfigContexts
        for i in range(1, 4):
            configcontext = ConfigContext(
                name='Config Context {}'.format(i),
                data={'foo': i}
            )
            configcontext.save()
            configcontext.sites.add(site)

        cls.form_data = {
            'name': 'Config Context X',
            'weight': 200,
            'description': 'A new config context',
            'is_active': True,
            'regions': [],
            'sites': [site.pk],
            'roles': [],
            'platforms': [],
            'tenant_groups': [],
            'tenants': [],
            'tags': [],
            'data': '{"foo": 123}',
        }

        cls.bulk_edit_data = {
            'weight': 300,
            'is_active': False,
            'description': 'New description',
        }


# TODO: Convert to StandardTestCases.Views
class ObjectChangeTestCase(TestCase):
    user_permissions = (
        'extras.view_objectchange',
    )

    @classmethod
    def setUpTestData(cls):

        site = Site(name='Site 1', slug='site-1')
        site.save()

        # Create three ObjectChanges
        user = User.objects.create_user(username='testuser2')
        for i in range(1, 4):
            oc = site.to_objectchange(action=ObjectChangeActionChoices.ACTION_UPDATE)
            oc.user = user
            oc.request_id = uuid.uuid4()
            oc.save()

    def test_objectchange_list(self):

        url = reverse('extras:objectchange_list')
        params = {
            "user": User.objects.first().pk,
        }

        response = self.client.get('{}?{}'.format(url, urllib.parse.urlencode(params)))
        self.assertHttpStatus(response, 200)

    def test_objectchange(self):

        objectchange = ObjectChange.objects.first()
        response = self.client.get(objectchange.get_absolute_url())
        self.assertHttpStatus(response, 200)


class JournalEntryTestCase(
    # ViewTestCases.GetObjectViewTestCase,
    ViewTestCases.CreateObjectViewTestCase,
    ViewTestCases.EditObjectViewTestCase,
    ViewTestCases.DeleteObjectViewTestCase,
    ViewTestCases.ListObjectsViewTestCase,
    ViewTestCases.BulkEditObjectsViewTestCase,
    ViewTestCases.BulkDeleteObjectsViewTestCase
):
    model = JournalEntry

    @classmethod
    def setUpTestData(cls):
        site_ct = ContentType.objects.get_for_model(Site)

        site = Site.objects.create(name='Site 1', slug='site-1')
        user = User.objects.create(username='User 1')

        JournalEntry.objects.bulk_create((
            JournalEntry(assigned_object=site, created_by=user, comments='First entry'),
            JournalEntry(assigned_object=site, created_by=user, comments='Second entry'),
            JournalEntry(assigned_object=site, created_by=user, comments='Third entry'),
        ))

        cls.form_data = {
            'assigned_object_type': site_ct.pk,
            'assigned_object_id': site.pk,
            'kind': 'info',
            'comments': 'A new entry',
        }

        cls.bulk_edit_data = {
            'kind': 'success',
            'comments': 'Overwritten',
        }


class CustomLinkTest(TestCase):
    user_permissions = ['dcim.view_site']

    def test_view_object_with_custom_link(self):
        customlink = CustomLink(
            content_type=ContentType.objects.get_for_model(Site),
            name='Test',
            link_text='FOO {{ obj.name }} BAR',
            link_url='http://example.com/?site={{ obj.slug }}',
            new_window=False
        )
        customlink.save()

        site = Site(name='Test Site', slug='test-site')
        site.save()

        response = self.client.get(site.get_absolute_url(), follow=True)
        self.assertEqual(response.status_code, 200)
        self.assertIn(f'FOO {site.name} BAR', str(response.content))<|MERGE_RESOLUTION|>--- conflicted
+++ resolved
@@ -40,18 +40,11 @@
         }
 
         cls.csv_data = (
-<<<<<<< HEAD
-            'name,label,type,content_types,weight,filter_logic,choices,validation_minimum,validation_maximum,validation_regex,ui_visibility',
-            'field4,Field 4,text,dcim.site,100,exact,,,,[a-z]{3},read-write',
-            'field5,Field 5,integer,dcim.site,100,exact,,1,100,,read-write',
-            'field6,Field 6,select,dcim.site,100,exact,"A,B,C",,,,read-write',
-=======
-            'name,label,type,content_types,object_type,weight,filter_logic,choices,validation_minimum,validation_maximum,validation_regex',
-            'field4,Field 4,text,dcim.site,,100,exact,,,,[a-z]{3}',
-            'field5,Field 5,integer,dcim.site,,100,exact,,1,100,',
-            'field6,Field 6,select,dcim.site,,100,exact,"A,B,C",,,',
-            'field7,Field 7,object,dcim.site,dcim.region,100,exact,,,,',
->>>>>>> 3fbf1f7e
+            'name,label,type,content_types,object_type,weight,filter_logic,choices,validation_minimum,validation_maximum,validation_regex,ui_visibility',
+            'field4,Field 4,text,dcim.site,,100,exact,,,,[a-z]{3},read-write',
+            'field5,Field 5,integer,dcim.site,,100,exact,,1,100,,read-write',
+            'field6,Field 6,select,dcim.site,,100,exact,"A,B,C",,,,read-write',
+            'field7,Field 7,object,dcim.site,dcim.region,100,exact,,,,,read-write',
         )
 
         cls.bulk_edit_data = {
