import logging

from django.contrib.auth import get_user_model
from django.contrib.contenttypes.fields import GenericForeignKey
from django.contrib.contenttypes.models import ContentType
from django.db import models, transaction

from extras.choices import ChangeActionChoices
from netbox.models import ChangeLoggedModel
from utilities.utils import deserialize_object

__all__ = (
    'Branch',
    'StagedChange',
)

logger = logging.getLogger('netbox.staging')


class Branch(ChangeLoggedModel):
    """
    A collection of related StagedChanges.
    """
    name = models.CharField(
        max_length=100,
        unique=True
    )
    description = models.CharField(
        max_length=200,
        blank=True
    )
    user = models.ForeignKey(
        to=get_user_model(),
        on_delete=models.SET_NULL,
        blank=True,
        null=True
    )

    class Meta:
        ordering = ('name',)

    def __str__(self):
        return f'{self.name} ({self.pk})'

    def merge(self):
        logger.info(f'Merging changes in branch {self}')
        with transaction.atomic():
            for change in self.staged_changes.all():
                change.apply()
        self.staged_changes.all().delete()


class StagedChange(ChangeLoggedModel):
    """
    The prepared creation, modification, or deletion of an object to be applied to the active database at a
    future point.
    """
    branch = models.ForeignKey(
        to=Branch,
        on_delete=models.CASCADE,
        related_name='staged_changes'
    )
    action = models.CharField(
        max_length=20,
        choices=ChangeActionChoices
    )
    object_type = models.ForeignKey(
        to=ContentType,
        on_delete=models.CASCADE,
        related_name='+'
    )
    object_id = models.PositiveBigIntegerField(
        blank=True,
        null=True
    )
    object = GenericForeignKey(
        ct_field='object_type',
        fk_field='object_id'
    )
    data = models.JSONField(
        blank=True,
        null=True
    )

    class Meta:
        ordering = ('pk',)

    def __str__(self):
        action = self.get_action_display()
        app_label, model_name = self.object_type.natural_key()
        return f"{action} {app_label}.{model_name} ({self.object_id})"

    @property
    def model(self):
        return self.object_type.model_class()

    def apply(self):
        """
        Apply the staged create/update/delete action to the database.
        """
        if self.action == ChangeActionChoices.ACTION_CREATE:
            instance = deserialize_object(self.model, self.data, pk=self.object_id)
            logger.info(f'Creating {self.model._meta.verbose_name} {instance}')
            instance.save()

        if self.action == ChangeActionChoices.ACTION_UPDATE:
            instance = deserialize_object(self.model, self.data, pk=self.object_id)
            logger.info(f'Updating {self.model._meta.verbose_name} {instance}')
            instance.save()

        if self.action == ChangeActionChoices.ACTION_DELETE:
            instance = self.model.objects.get(pk=self.object_id)
            logger.info(f'Deleting {self.model._meta.verbose_name} {instance}')
            instance.delete()
<<<<<<< HEAD
    apply.alters_data = True
=======

    def get_action_color(self):
        return ChangeActionChoices.colors.get(self.action)
>>>>>>> 70c2b358
<|MERGE_RESOLUTION|>--- conflicted
+++ resolved
@@ -112,10 +112,7 @@
             instance = self.model.objects.get(pk=self.object_id)
             logger.info(f'Deleting {self.model._meta.verbose_name} {instance}')
             instance.delete()
-<<<<<<< HEAD
     apply.alters_data = True
-=======
 
     def get_action_color(self):
-        return ChangeActionChoices.colors.get(self.action)
->>>>>>> 70c2b358
+        return ChangeActionChoices.colors.get(self.action)