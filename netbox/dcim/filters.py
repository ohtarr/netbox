--- conflicted
+++ resolved
@@ -7,16 +7,10 @@
 from tenancy.models import Tenant
 from utilities.filters import NullableModelMultipleChoiceFilter
 from .models import (
-<<<<<<< HEAD
     ConsolePort, ConsolePortTemplate, ConsoleServerPort, ConsoleServerPortTemplate, Device, DeviceBay,
-    DeviceBayTemplate, DeviceRole, DeviceType, Interface, InterfaceConnection, InterfaceTemplate, Manufacturer, Module,
-    Platform, PowerOutlet, PowerOutletTemplate, PowerPort, PowerPortTemplate, Rack, RackGroup, RackReservation,
-    RackRole, Site,
-=======
-    ConsolePort, ConsoleServerPort, Device, DeviceRole, DeviceType, IFACE_FF_LAG, Interface, InterfaceConnection,
-    Manufacturer, Platform, PowerOutlet, PowerPort, Rack, RackGroup, RackReservation, RackRole, Site,
-    VIRTUAL_IFACE_TYPES,
->>>>>>> c6970e19
+    DeviceBayTemplate, DeviceRole, DeviceType, IFACE_FF_LAG, Interface, InterfaceConnection, InterfaceTemplate,
+    Manufacturer, Module, Platform, PowerOutlet, PowerOutletTemplate, PowerPort, PowerPortTemplate, Rack, RackGroup,
+    RackReservation, RackRole, Site, VIRTUAL_IFACE_TYPES,
 )
 
 
@@ -396,26 +390,11 @@
         fields = ['name']
 
 
-<<<<<<< HEAD
 class InterfaceFilter(DeviceComponentFilterSet):
-=======
-class InterfaceFilter(django_filters.FilterSet):
-    device_id = django_filters.ModelMultipleChoiceFilter(
-        name='device',
-        queryset=Device.objects.all(),
-        label='Device (ID)',
-    )
-    device = django_filters.ModelMultipleChoiceFilter(
-        name='device',
-        queryset=Device.objects.all(),
-        to_field_name='name',
-        label='Device (name)',
-    )
     type = django_filters.MethodFilter(
         action='filter_type',
         label='Interface type',
     )
->>>>>>> c6970e19
 
     class Meta:
         model = Interface
