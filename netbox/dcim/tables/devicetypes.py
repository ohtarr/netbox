import django_tables2 as tables
from django_tables2.utils import Accessor

from dcim.models import (
    ConsolePortTemplate, ConsoleServerPortTemplate, DeviceBayTemplate, DeviceType, FrontPortTemplate, InterfaceTemplate,
    InventoryItemTemplate, Manufacturer, ModuleBayTemplate, PowerOutletTemplate, PowerPortTemplate, RearPortTemplate,
)
from netbox.tables import NetBoxTable, columns
from .template_code import MODULAR_COMPONENT_TEMPLATE_BUTTONS

__all__ = (
    'ConsolePortTemplateTable',
    'ConsoleServerPortTemplateTable',
    'DeviceBayTemplateTable',
    'DeviceTypeTable',
    'FrontPortTemplateTable',
    'InterfaceTemplateTable',
    'InventoryItemTemplateTable',
    'ManufacturerTable',
    'ModuleBayTemplateTable',
    'PowerOutletTemplateTable',
    'PowerPortTemplateTable',
    'RearPortTemplateTable',
)


#
# Manufacturers
#

class ManufacturerTable(NetBoxTable):
    name = tables.Column(
        linkify=True
    )
    devicetype_count = tables.Column(
        verbose_name='Device Types'
    )
    inventoryitem_count = tables.Column(
        verbose_name='Inventory Items'
    )
    platform_count = tables.Column(
        verbose_name='Platforms'
    )
    slug = tables.Column()
    tags = columns.TagColumn(
        url_name='dcim:manufacturer_list'
    )

    class Meta(NetBoxTable.Meta):
        model = Manufacturer
        fields = (
            'pk', 'id', 'name', 'devicetype_count', 'inventoryitem_count', 'platform_count', 'description', 'slug',
            'actions', 'created', 'last_updated',
        )
        default_columns = (
            'pk', 'name', 'devicetype_count', 'inventoryitem_count', 'platform_count', 'description', 'slug',
        )


#
# Device types
#

class DeviceTypeTable(NetBoxTable):
    model = tables.Column(
        linkify=True,
        verbose_name='Device Type'
    )
<<<<<<< HEAD
    is_full_depth = columns.BooleanColumn(
=======
    manufacturer = tables.Column(
        linkify=True
    )
    is_full_depth = BooleanColumn(
>>>>>>> 795134c0
        verbose_name='Full Depth'
    )
    instance_count = columns.LinkedCountColumn(
        viewname='dcim:device_list',
        url_params={'device_type_id': 'pk'},
        verbose_name='Instances'
    )
    comments = columns.MarkdownColumn()
    tags = columns.TagColumn(
        url_name='dcim:devicetype_list'
    )

    class Meta(NetBoxTable.Meta):
        model = DeviceType
        fields = (
            'pk', 'id', 'model', 'manufacturer', 'slug', 'part_number', 'u_height', 'is_full_depth', 'subdevice_role',
            'airflow', 'comments', 'instance_count', 'tags', 'created', 'last_updated',
        )
        default_columns = (
            'pk', 'model', 'manufacturer', 'part_number', 'u_height', 'is_full_depth', 'instance_count',
        )


#
# Device type components
#

class ComponentTemplateTable(NetBoxTable):
    id = tables.Column(
        verbose_name='ID'
    )
    name = tables.Column(
        order_by=('_name',)
    )

    class Meta(NetBoxTable.Meta):
        exclude = ('id', )


class ConsolePortTemplateTable(ComponentTemplateTable):
    actions = columns.ActionsColumn(
        sequence=('edit', 'delete'),
        extra_buttons=MODULAR_COMPONENT_TEMPLATE_BUTTONS
    )

    class Meta(ComponentTemplateTable.Meta):
        model = ConsolePortTemplate
        fields = ('pk', 'name', 'label', 'type', 'description', 'actions')
        empty_text = "None"


class ConsoleServerPortTemplateTable(ComponentTemplateTable):
    actions = columns.ActionsColumn(
        sequence=('edit', 'delete'),
        extra_buttons=MODULAR_COMPONENT_TEMPLATE_BUTTONS
    )

    class Meta(ComponentTemplateTable.Meta):
        model = ConsoleServerPortTemplate
        fields = ('pk', 'name', 'label', 'type', 'description', 'actions')
        empty_text = "None"


class PowerPortTemplateTable(ComponentTemplateTable):
    actions = columns.ActionsColumn(
        sequence=('edit', 'delete'),
        extra_buttons=MODULAR_COMPONENT_TEMPLATE_BUTTONS
    )

    class Meta(ComponentTemplateTable.Meta):
        model = PowerPortTemplate
        fields = ('pk', 'name', 'label', 'type', 'maximum_draw', 'allocated_draw', 'description', 'actions')
        empty_text = "None"


class PowerOutletTemplateTable(ComponentTemplateTable):
    actions = columns.ActionsColumn(
        sequence=('edit', 'delete'),
        extra_buttons=MODULAR_COMPONENT_TEMPLATE_BUTTONS
    )

    class Meta(ComponentTemplateTable.Meta):
        model = PowerOutletTemplate
        fields = ('pk', 'name', 'label', 'type', 'power_port', 'feed_leg', 'description', 'actions')
        empty_text = "None"


class InterfaceTemplateTable(ComponentTemplateTable):
    mgmt_only = columns.BooleanColumn(
        verbose_name='Management Only'
    )
    actions = columns.ActionsColumn(
        sequence=('edit', 'delete'),
        extra_buttons=MODULAR_COMPONENT_TEMPLATE_BUTTONS
    )

    class Meta(ComponentTemplateTable.Meta):
        model = InterfaceTemplate
        fields = ('pk', 'name', 'label', 'mgmt_only', 'type', 'description', 'actions')
        empty_text = "None"


class FrontPortTemplateTable(ComponentTemplateTable):
    rear_port_position = tables.Column(
        verbose_name='Position'
    )
    color = columns.ColorColumn()
    actions = columns.ActionsColumn(
        sequence=('edit', 'delete'),
        extra_buttons=MODULAR_COMPONENT_TEMPLATE_BUTTONS
    )

    class Meta(ComponentTemplateTable.Meta):
        model = FrontPortTemplate
        fields = ('pk', 'name', 'label', 'type', 'color', 'rear_port', 'rear_port_position', 'description', 'actions')
        empty_text = "None"


class RearPortTemplateTable(ComponentTemplateTable):
    color = columns.ColorColumn()
    actions = columns.ActionsColumn(
        sequence=('edit', 'delete'),
        extra_buttons=MODULAR_COMPONENT_TEMPLATE_BUTTONS
    )

    class Meta(ComponentTemplateTable.Meta):
        model = RearPortTemplate
        fields = ('pk', 'name', 'label', 'type', 'color', 'positions', 'description', 'actions')
        empty_text = "None"


class ModuleBayTemplateTable(ComponentTemplateTable):
    actions = columns.ActionsColumn(
        sequence=('edit', 'delete')
    )

    class Meta(ComponentTemplateTable.Meta):
        model = ModuleBayTemplate
        fields = ('pk', 'name', 'label', 'position', 'description', 'actions')
        empty_text = "None"


class DeviceBayTemplateTable(ComponentTemplateTable):
    actions = columns.ActionsColumn(
        sequence=('edit', 'delete')
    )

    class Meta(ComponentTemplateTable.Meta):
        model = DeviceBayTemplate
        fields = ('pk', 'name', 'label', 'description', 'actions')
        empty_text = "None"


class InventoryItemTemplateTable(ComponentTemplateTable):
    actions = columns.ActionsColumn(
        sequence=('edit', 'delete')
    )
    role = tables.Column(
        linkify=True
    )
    manufacturer = tables.Column(
        linkify=True
    )
    component = tables.Column(
        accessor=Accessor('component'),
        orderable=False
    )

    class Meta(ComponentTemplateTable.Meta):
        model = InventoryItemTemplate
        fields = ('pk', 'name', 'label', 'role', 'manufacturer', 'part_id', 'component', 'description', 'actions')
        empty_text = "None"<|MERGE_RESOLUTION|>--- conflicted
+++ resolved
@@ -66,14 +66,10 @@
         linkify=True,
         verbose_name='Device Type'
     )
-<<<<<<< HEAD
+    manufacturer = tables.Column(
+        linkify=True
+    )
     is_full_depth = columns.BooleanColumn(
-=======
-    manufacturer = tables.Column(
-        linkify=True
-    )
-    is_full_depth = BooleanColumn(
->>>>>>> 795134c0
         verbose_name='Full Depth'
     )
     instance_count = columns.LinkedCountColumn(
