import django_tables2 as tables

from dcim.models import Location, Region, Site, SiteGroup
from tenancy.tables import TenantColumn
from utilities.tables import (
    BaseTable, ButtonsColumn, ChoiceFieldColumn, LinkedCountColumn, MarkdownColumn, MPTTColumn, TagColumn, ToggleColumn,
)
from .template_code import LOCATION_ELEVATIONS

__all__ = (
    'LocationTable',
    'RegionTable',
    'SiteTable',
    'SiteGroupTable',
)


#
# Regions
#

class RegionTable(BaseTable):
    pk = ToggleColumn()
    name = MPTTColumn(
        linkify=True
    )
    site_count = LinkedCountColumn(
        viewname='dcim:site_list',
        url_params={'region_id': 'pk'},
        verbose_name='Sites'
    )
    tags = TagColumn(
        url_name='dcim:region_list'
    )
    actions = ButtonsColumn(Region)

    class Meta(BaseTable.Meta):
        model = Region
        fields = ('pk', 'id', 'name', 'slug', 'site_count', 'description', 'tags', 'actions')
        default_columns = ('pk', 'name', 'site_count', 'description', 'actions')


#
# Site groups
#

class SiteGroupTable(BaseTable):
    pk = ToggleColumn()
    name = MPTTColumn(
        linkify=True
    )
    site_count = LinkedCountColumn(
        viewname='dcim:site_list',
        url_params={'group_id': 'pk'},
        verbose_name='Sites'
    )
    tags = TagColumn(
        url_name='dcim:sitegroup_list'
    )
    actions = ButtonsColumn(SiteGroup)

    class Meta(BaseTable.Meta):
        model = SiteGroup
        fields = ('pk', 'id', 'name', 'slug', 'site_count', 'description', 'tags', 'actions')
        default_columns = ('pk', 'name', 'site_count', 'description', 'actions')


#
# Sites
#

class SiteTable(BaseTable):
    pk = ToggleColumn()
    name = tables.Column(
        linkify=True
    )
    status = ChoiceFieldColumn()
    region = tables.Column(
        linkify=True
    )
    group = tables.Column(
        linkify=True
    )
    asn_count = LinkedCountColumn(
        viewname='ipam:asn_list',
        url_params={'site_id': 'pk'},
        verbose_name='ASNs'
    )
    tenant = TenantColumn()
    comments = MarkdownColumn()
    tags = TagColumn(
        url_name='dcim:site_list'
    )

    class Meta(BaseTable.Meta):
        model = Site
        fields = (
<<<<<<< HEAD
            'pk', 'name', 'slug', 'status', 'facility', 'region', 'group', 'tenant', 'asn_count', 'time_zone',
            'description', 'physical_address', 'shipping_address', 'latitude', 'longitude', 'contact_name',
            'contact_phone', 'contact_email', 'comments', 'tags',
=======
            'pk', 'id', 'name', 'slug', 'status', 'facility', 'region', 'group', 'tenant', 'asn', 'time_zone', 'description',
            'physical_address', 'shipping_address', 'latitude', 'longitude', 'contact_name', 'contact_phone',
            'contact_email', 'comments', 'tags',
>>>>>>> 04d145d6
        )
        default_columns = ('pk', 'name', 'status', 'facility', 'region', 'group', 'tenant', 'asn_count', 'description')


#
# Locations
#

class LocationTable(BaseTable):
    pk = ToggleColumn()
    name = MPTTColumn(
        linkify=True
    )
    site = tables.Column(
        linkify=True
    )
    tenant = TenantColumn()
    rack_count = LinkedCountColumn(
        viewname='dcim:rack_list',
        url_params={'location_id': 'pk'},
        verbose_name='Racks'
    )
    device_count = LinkedCountColumn(
        viewname='dcim:device_list',
        url_params={'location_id': 'pk'},
        verbose_name='Devices'
    )
    tags = TagColumn(
        url_name='dcim:location_list'
    )
    actions = ButtonsColumn(
        model=Location,
        prepend_template=LOCATION_ELEVATIONS
    )

    class Meta(BaseTable.Meta):
        model = Location
        fields = (
            'pk', 'id', 'name', 'site', 'tenant', 'rack_count', 'device_count', 'description', 'slug', 'tags',
            'actions',
        )
        default_columns = ('pk', 'name', 'site', 'tenant', 'rack_count', 'device_count', 'description', 'actions')<|MERGE_RESOLUTION|>--- conflicted
+++ resolved
@@ -95,15 +95,9 @@
     class Meta(BaseTable.Meta):
         model = Site
         fields = (
-<<<<<<< HEAD
-            'pk', 'name', 'slug', 'status', 'facility', 'region', 'group', 'tenant', 'asn_count', 'time_zone',
+            'pk', 'id', 'name', 'slug', 'status', 'facility', 'region', 'group', 'tenant', 'asn_count', 'time_zone',
             'description', 'physical_address', 'shipping_address', 'latitude', 'longitude', 'contact_name',
             'contact_phone', 'contact_email', 'comments', 'tags',
-=======
-            'pk', 'id', 'name', 'slug', 'status', 'facility', 'region', 'group', 'tenant', 'asn', 'time_zone', 'description',
-            'physical_address', 'shipping_address', 'latitude', 'longitude', 'contact_name', 'contact_phone',
-            'contact_email', 'comments', 'tags',
->>>>>>> 04d145d6
         )
         default_columns = ('pk', 'name', 'status', 'facility', 'region', 'group', 'tenant', 'asn_count', 'description')
 
