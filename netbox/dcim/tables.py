import django_tables2 as tables
from django_tables2.utils import Accessor

from tenancy.tables import COL_TENANT
from utilities.tables import (
    BaseTable, BooleanColumn, ButtonsColumn, ColorColumn, ColoredLabelColumn, TagColumn, ToggleColumn,
)
from .models import (
    Cable, ConsolePort, ConsolePortTemplate, ConsoleServerPort, ConsoleServerPortTemplate, Device, DeviceBay,
    DeviceBayTemplate, DeviceRole, DeviceType, FrontPort, FrontPortTemplate, Interface, InterfaceTemplate,
    InventoryItem, Manufacturer, Platform, PowerFeed, PowerOutlet, PowerOutletTemplate, PowerPanel, PowerPort,
    PowerPortTemplate, Rack, RackGroup, RackReservation, RackRole, RearPort, RearPortTemplate, Region, Site,
    VirtualChassis,
)

MPTT_LINK = """
{% if record.get_children %}
    <span style="padding-left: {{ record.get_ancestors|length }}0px "><i class="fa fa-caret-right"></i>
{% else %}
    <span style="padding-left: {{ record.get_ancestors|length }}9px">
{% endif %}
    <a href="{{ record.get_absolute_url }}">{{ record.name }}</a>
</span>
"""

SITE_REGION_LINK = """
{% if record.region %}
    <a href="{% url 'dcim:site_list' %}?region={{ record.region.slug }}">{{ record.region }}</a>
{% else %}
    &mdash;
{% endif %}
"""

COLOR_LABEL = """
{% load helpers %}
<label class="label" style="color: {{ record.color|fgcolor }}; background-color: #{{ record.color }}">{{ record }}</label>
"""

DEVICE_LINK = """
<a href="{% url 'dcim:device' pk=record.pk %}">
    {{ record.name|default:'<span class="label label-info">Unnamed device</span>' }}
</a>
"""

RACKGROUP_ELEVATIONS = """
<a href="{% url 'dcim:rack_elevation_list' %}?site={{ record.site.slug }}&group_id={{ record.pk }}" class="btn btn-xs btn-primary" title="View elevations">
    <i class="fa fa-eye"></i>
</a>
"""

RACK_DEVICE_COUNT = """
<a href="{% url 'dcim:device_list' %}?rack_id={{ record.pk }}">{{ value }}</a>
"""

<<<<<<< HEAD
DEVICE_COUNT = """
<a href="{% url 'dcim:device_list' %}?role={{ record.slug }}">{{ value|default:0 }}</a>
=======
RACKRESERVATION_ACTIONS = """
<a href="{% url 'dcim:rackreservation_changelog' pk=record.pk %}" class="btn btn-default btn-xs" title="Change log">
    <i class="fa fa-history"></i>
</a>
{% if perms.dcim.change_rackreservation %}
    <a href="{% url 'dcim:rackreservation_edit' pk=record.pk %}?return_url={{ request.path }}" class="btn btn-xs btn-warning"><i class="glyphicon glyphicon-pencil" aria-hidden="true"></i></a>
{% endif %}
"""

MANUFACTURER_ACTIONS = """
<a href="{% url 'dcim:manufacturer_changelog' slug=record.slug %}" class="btn btn-default btn-xs" title="Change log">
    <i class="fa fa-history"></i>
</a>
{% if perms.dcim.change_manufacturer %}
    <a href="{% url 'dcim:manufacturer_edit' slug=record.slug %}?return_url={{ request.path }}" class="btn btn-xs btn-warning"><i class="glyphicon glyphicon-pencil" aria-hidden="true"></i></a>
{% endif %}
"""

DEVICEROLE_DEVICE_COUNT = """
<a href="{% url 'dcim:device_list' %}?role={{ record.slug }}">{{ value|default:0 }}</a>
"""

DEVICEROLE_VM_COUNT = """
<a href="{% url 'virtualization:virtualmachine_list' %}?role={{ record.slug }}">{{ value|default:0 }}</a>
"""

DEVICEROLE_ACTIONS = """
<a href="{% url 'dcim:devicerole_changelog' slug=record.slug %}" class="btn btn-default btn-xs" title="Change log">
    <i class="fa fa-history"></i>
</a>
{% if perms.dcim.change_devicerole %}
    <a href="{% url 'dcim:devicerole_edit' slug=record.slug %}?return_url={{ request.path }}" class="btn btn-xs btn-warning"><i class="glyphicon glyphicon-pencil" aria-hidden="true"></i></a>
{% endif %}
"""

PLATFORM_DEVICE_COUNT = """
<a href="{% url 'dcim:device_list' %}?platform={{ record.slug }}">{{ value|default:0 }}</a>
>>>>>>> 9c3b6704
"""

PLATFORM_VM_COUNT = """
<a href="{% url 'virtualization:virtualmachine_list' %}?platform={{ record.slug }}">{{ value|default:0 }}</a>
"""

STATUS_LABEL = """
<span class="label label-{{ record.get_status_class }}">{{ record.get_status_display }}</span>
"""

TYPE_LABEL = """
<span class="label label-{{ record.get_type_class }}">{{ record.get_type_display }}</span>
"""

DEVICE_PRIMARY_IP = """
{{ record.primary_ip6.address.ip|default:"" }}
{% if record.primary_ip6 and record.primary_ip4 %}<br />{% endif %}
{{ record.primary_ip4.address.ip|default:"" }}
"""

DEVICETYPE_INSTANCES_TEMPLATE = """
<a href="{% url 'dcim:device_list' %}?manufacturer_id={{ record.manufacturer_id }}&device_type_id={{ record.pk }}">{{ record.instance_count }}</a>
"""

UTILIZATION_GRAPH = """
{% load helpers %}
{% utilization_graph value %}
"""

CABLE_TERMINATION_PARENT = """
{% if value.device %}
    <a href="{{ value.device.get_absolute_url }}">{{ value.device }}</a>
{% elif value.circuit %}
    <a href="{{ value.circuit.get_absolute_url }}">{{ value.circuit }}</a>
{% elif value.power_panel %}
    <a href="{{ value.power_panel.get_absolute_url }}">{{ value.power_panel }}</a>
{% endif %}
"""

CABLE_LENGTH = """
{% if record.length %}{{ record.length }} {{ record.get_length_unit_display }}{% else %}&mdash;{% endif %}
"""

POWERPANEL_POWERFEED_COUNT = """
<a href="{% url 'dcim:powerfeed_list' %}?power_panel_id={{ record.pk }}">{{ value }}</a>
"""

INTERFACE_IPADDRESSES = """
{% for ip in record.ip_addresses.unrestricted %}
    <a href="{{ ip.get_absolute_url }}">{{ ip }}</a><br />
{% endfor %}
"""

INTERFACE_TAGGED_VLANS = """
{% for vlan in record.tagged_vlans.unrestricted %}
    <a href="{{ vlan.get_absolute_url }}">{{ vlan }}</a><br />
{% endfor %}
"""


#
# Regions
#

class RegionTable(BaseTable):
    pk = ToggleColumn()
    name = tables.TemplateColumn(
        template_code=MPTT_LINK,
        orderable=False
    )
    site_count = tables.Column(
        verbose_name='Sites'
    )
    actions = ButtonsColumn(Region)

    class Meta(BaseTable.Meta):
        model = Region
        fields = ('pk', 'name', 'slug', 'site_count', 'description', 'actions')
        default_columns = ('pk', 'name', 'site_count', 'description', 'actions')


#
# Sites
#

class SiteTable(BaseTable):
    pk = ToggleColumn()
    name = tables.LinkColumn(
        order_by=('_name',)
    )
    status = tables.TemplateColumn(
        template_code=STATUS_LABEL
    )
    region = tables.TemplateColumn(
        template_code=SITE_REGION_LINK
    )
    tenant = tables.TemplateColumn(
        template_code=COL_TENANT
    )
    tags = TagColumn(
        url_name='dcim:site_list'
    )

    class Meta(BaseTable.Meta):
        model = Site
        fields = (
            'pk', 'name', 'slug', 'status', 'facility', 'region', 'tenant', 'asn', 'time_zone', 'description',
            'physical_address', 'shipping_address', 'latitude', 'longitude', 'contact_name', 'contact_phone',
            'contact_email', 'tags',
        )
        default_columns = ('pk', 'name', 'status', 'facility', 'region', 'tenant', 'asn', 'description')


#
# Rack groups
#

class RackGroupTable(BaseTable):
    pk = ToggleColumn()
    name = tables.TemplateColumn(
        template_code=MPTT_LINK,
        orderable=False
    )
    site = tables.LinkColumn(
        viewname='dcim:site',
        args=[Accessor('site__slug')],
        verbose_name='Site'
    )
    rack_count = tables.Column(
        verbose_name='Racks'
    )
    actions = ButtonsColumn(
        model=RackGroup,
        prepend_template=RACKGROUP_ELEVATIONS
    )

    class Meta(BaseTable.Meta):
        model = RackGroup
        fields = ('pk', 'name', 'site', 'rack_count', 'description', 'slug', 'actions')
        default_columns = ('pk', 'name', 'site', 'rack_count', 'description', 'actions')


#
# Rack roles
#

class RackRoleTable(BaseTable):
    pk = ToggleColumn()
    name = tables.Column(linkify=True)
    rack_count = tables.Column(verbose_name='Racks')
    color = tables.TemplateColumn(COLOR_LABEL)
    actions = ButtonsColumn(RackRole)

    class Meta(BaseTable.Meta):
        model = RackRole
        fields = ('pk', 'name', 'rack_count', 'color', 'description', 'slug', 'actions')
        default_columns = ('pk', 'name', 'rack_count', 'color', 'description', 'actions')


#
# Racks
#

class RackTable(BaseTable):
    pk = ToggleColumn()
    name = tables.LinkColumn(
        order_by=('_name',)
    )
    site = tables.LinkColumn(
        viewname='dcim:site',
        args=[Accessor('site__slug')]
    )
    tenant = tables.TemplateColumn(
        template_code=COL_TENANT
    )
    status = tables.TemplateColumn(
        template_code=STATUS_LABEL
    )
    role = ColoredLabelColumn()
    u_height = tables.TemplateColumn(
        template_code="{{ record.u_height }}U",
        verbose_name='Height'
    )

    class Meta(BaseTable.Meta):
        model = Rack
        fields = (
            'pk', 'name', 'site', 'group', 'status', 'facility_id', 'tenant', 'role', 'serial', 'asset_tag', 'type',
            'width', 'u_height',
        )
        default_columns = ('pk', 'name', 'site', 'group', 'status', 'facility_id', 'tenant', 'role', 'u_height')


class RackDetailTable(RackTable):
    device_count = tables.TemplateColumn(
        template_code=RACK_DEVICE_COUNT,
        verbose_name='Devices'
    )
    get_utilization = tables.TemplateColumn(
        template_code=UTILIZATION_GRAPH,
        orderable=False,
        verbose_name='Space'
    )
    get_power_utilization = tables.TemplateColumn(
        template_code=UTILIZATION_GRAPH,
        orderable=False,
        verbose_name='Power'
    )
    tags = TagColumn(
        url_name='dcim:rack_list'
    )

    class Meta(RackTable.Meta):
        fields = (
            'pk', 'name', 'site', 'group', 'status', 'facility_id', 'tenant', 'role', 'serial', 'asset_tag', 'type',
            'width', 'u_height', 'device_count', 'get_utilization', 'get_power_utilization', 'tags',
        )
        default_columns = (
            'pk', 'name', 'site', 'group', 'status', 'facility_id', 'tenant', 'role', 'u_height', 'device_count',
            'get_utilization', 'get_power_utilization',
        )


#
# Rack reservations
#

class RackReservationTable(BaseTable):
    pk = ToggleColumn()
    reservation = tables.Column(
        accessor='pk',
        linkify=True
    )
    site = tables.Column(
        accessor=Accessor('rack__site'),
        linkify=True
    )
    tenant = tables.TemplateColumn(
        template_code=COL_TENANT
    )
    rack = tables.Column(
        linkify=True
    )
    unit_list = tables.Column(
        orderable=False,
        verbose_name='Units'
    )
    tags = TagColumn(
        url_name='dcim:rackreservation_list'
    )
    actions = ButtonsColumn(RackReservation)

    class Meta(BaseTable.Meta):
        model = RackReservation
        fields = (
            'pk', 'reservation', 'site', 'rack', 'unit_list', 'user', 'created', 'tenant', 'description', 'tags',
            'actions',
        )
        default_columns = (
            'pk', 'reservation', 'site', 'rack', 'unit_list', 'user', 'description', 'actions',
        )


#
# Manufacturers
#

class ManufacturerTable(BaseTable):
    pk = ToggleColumn()
    name = tables.LinkColumn()
    devicetype_count = tables.Column(
        verbose_name='Device Types'
    )
    inventoryitem_count = tables.Column(
        verbose_name='Inventory Items'
    )
    platform_count = tables.Column(
        verbose_name='Platforms'
    )
    slug = tables.Column()
    actions = ButtonsColumn(Manufacturer, pk_field='slug')

    class Meta(BaseTable.Meta):
        model = Manufacturer
        fields = (
            'pk', 'name', 'devicetype_count', 'inventoryitem_count', 'platform_count', 'description', 'slug', 'actions',
        )


#
# Device types
#

class DeviceTypeTable(BaseTable):
    pk = ToggleColumn()
    model = tables.Column(
        linkify=True,
        verbose_name='Device Type'
    )
    is_full_depth = BooleanColumn(
        verbose_name='Full Depth'
    )
    instance_count = tables.TemplateColumn(
        template_code=DEVICETYPE_INSTANCES_TEMPLATE,
        verbose_name='Instances'
    )
    tags = TagColumn(
        url_name='dcim:devicetype_list'
    )

    class Meta(BaseTable.Meta):
        model = DeviceType
        fields = (
            'pk', 'model', 'manufacturer', 'slug', 'part_number', 'u_height', 'is_full_depth', 'subdevice_role',
            'instance_count', 'tags',
        )
        default_columns = (
            'pk', 'model', 'manufacturer', 'part_number', 'u_height', 'is_full_depth', 'instance_count',
        )


#
# Device type components
#

class ComponentTemplateTable(BaseTable):
    pk = ToggleColumn()
    name = tables.Column(
        order_by=('_name',)
    )


class ConsolePortTemplateTable(ComponentTemplateTable):
    actions = ButtonsColumn(
        model=ConsolePortTemplate,
        buttons=('edit', 'delete')
    )

    class Meta(BaseTable.Meta):
        model = ConsolePortTemplate
        fields = ('pk', 'name', 'label', 'type', 'description', 'actions')
        empty_text = "None"


class ConsoleServerPortTemplateTable(ComponentTemplateTable):
    actions = ButtonsColumn(
        model=ConsoleServerPortTemplate,
        buttons=('edit', 'delete')
    )

    class Meta(BaseTable.Meta):
        model = ConsoleServerPortTemplate
        fields = ('pk', 'name', 'label', 'type', 'description', 'actions')
        empty_text = "None"


class PowerPortTemplateTable(ComponentTemplateTable):
    actions = ButtonsColumn(
        model=PowerPortTemplate,
        buttons=('edit', 'delete')
    )

    class Meta(BaseTable.Meta):
        model = PowerPortTemplate
        fields = ('pk', 'name', 'label', 'type', 'maximum_draw', 'allocated_draw', 'description', 'actions')
        empty_text = "None"


class PowerOutletTemplateTable(ComponentTemplateTable):
    actions = ButtonsColumn(
        model=PowerOutletTemplate,
        buttons=('edit', 'delete')
    )

    class Meta(BaseTable.Meta):
        model = PowerOutletTemplate
        fields = ('pk', 'name', 'label', 'type', 'power_port', 'feed_leg', 'description', 'actions')
        empty_text = "None"


class InterfaceTemplateTable(ComponentTemplateTable):
    mgmt_only = BooleanColumn(
        verbose_name='Management Only'
    )
    actions = ButtonsColumn(
        model=InterfaceTemplate,
        buttons=('edit', 'delete')
    )

    class Meta(BaseTable.Meta):
        model = InterfaceTemplate
        fields = ('pk', 'name', 'label', 'mgmt_only', 'type', 'description', 'actions')
        empty_text = "None"


class FrontPortTemplateTable(ComponentTemplateTable):
    rear_port_position = tables.Column(
        verbose_name='Position'
    )
    actions = ButtonsColumn(
        model=FrontPortTemplate,
        buttons=('edit', 'delete')
    )

    class Meta(BaseTable.Meta):
        model = FrontPortTemplate
        fields = ('pk', 'name', 'label', 'type', 'rear_port', 'rear_port_position', 'description', 'actions')
        empty_text = "None"


class RearPortTemplateTable(ComponentTemplateTable):
    actions = ButtonsColumn(
        model=RearPortTemplate,
        buttons=('edit', 'delete')
    )

    class Meta(BaseTable.Meta):
        model = RearPortTemplate
        fields = ('pk', 'name', 'label', 'type', 'positions', 'description', 'actions')
        empty_text = "None"


class DeviceBayTemplateTable(ComponentTemplateTable):
    actions = ButtonsColumn(
        model=DeviceBayTemplate,
        buttons=('edit', 'delete')
    )

    class Meta(BaseTable.Meta):
        model = DeviceBayTemplate
        fields = ('pk', 'name', 'label', 'description', 'actions')
        empty_text = "None"


#
# Device roles
#

class DeviceRoleTable(BaseTable):
    pk = ToggleColumn()
    device_count = tables.TemplateColumn(
        template_code=DEVICEROLE_DEVICE_COUNT,
        verbose_name='Devices'
    )
    vm_count = tables.TemplateColumn(
        template_code=DEVICEROLE_VM_COUNT,
        verbose_name='VMs'
    )
    color = tables.TemplateColumn(
        template_code=COLOR_LABEL,
        verbose_name='Label'
    )
    vm_role = BooleanColumn()
    actions = ButtonsColumn(DeviceRole, pk_field='slug')

    class Meta(BaseTable.Meta):
        model = DeviceRole
        fields = ('pk', 'name', 'device_count', 'vm_count', 'color', 'vm_role', 'description', 'slug', 'actions')
        default_columns = ('pk', 'name', 'device_count', 'vm_count', 'color', 'vm_role', 'description', 'actions')


#
# Platforms
#

class PlatformTable(BaseTable):
    pk = ToggleColumn()
    device_count = tables.TemplateColumn(
        template_code=PLATFORM_DEVICE_COUNT,
        verbose_name='Devices'
    )
    vm_count = tables.TemplateColumn(
        template_code=PLATFORM_VM_COUNT,
        verbose_name='VMs'
    )
    actions = ButtonsColumn(Platform, pk_field='slug')

    class Meta(BaseTable.Meta):
        model = Platform
        fields = (
            'pk', 'name', 'manufacturer', 'device_count', 'vm_count', 'slug', 'napalm_driver', 'napalm_args',
            'description', 'actions',
        )
        default_columns = (
            'pk', 'name', 'manufacturer', 'device_count', 'vm_count', 'napalm_driver', 'description', 'actions',
        )


#
# Devices
#

class DeviceTable(BaseTable):
    pk = ToggleColumn()
    name = tables.TemplateColumn(
        order_by=('_name',),
        template_code=DEVICE_LINK
    )
    status = tables.TemplateColumn(
        template_code=STATUS_LABEL
    )
    tenant = tables.TemplateColumn(
        template_code=COL_TENANT
    )
    site = tables.Column(
        linkify=True
    )
    rack = tables.Column(
        linkify=True
    )
    device_role = ColoredLabelColumn(
        verbose_name='Role'
    )
    device_type = tables.LinkColumn(
        viewname='dcim:devicetype',
        args=[Accessor('device_type__pk')],
        verbose_name='Type',
        text=lambda record: record.device_type.display_name
    )
    primary_ip = tables.TemplateColumn(
        template_code=DEVICE_PRIMARY_IP,
        orderable=False,
        verbose_name='IP Address'
    )
    primary_ip4 = tables.Column(
        linkify=True,
        verbose_name='IPv4 Address'
    )
    primary_ip6 = tables.Column(
        linkify=True,
        verbose_name='IPv6 Address'
    )
    cluster = tables.LinkColumn(
        viewname='virtualization:cluster',
        args=[Accessor('cluster__pk')]
    )
    virtual_chassis = tables.LinkColumn(
        viewname='dcim:virtualchassis',
        args=[Accessor('virtual_chassis__pk')]
    )
    vc_position = tables.Column(
        verbose_name='VC Position'
    )
    vc_priority = tables.Column(
        verbose_name='VC Priority'
    )
    tags = TagColumn(
        url_name='dcim:device_list'
    )

    class Meta(BaseTable.Meta):
        model = Device
        fields = (
            'pk', 'name', 'status', 'tenant', 'device_role', 'device_type', 'platform', 'serial', 'asset_tag', 'site',
            'rack', 'position', 'face', 'primary_ip', 'primary_ip4', 'primary_ip6', 'cluster', 'virtual_chassis',
            'vc_position', 'vc_priority', 'tags',
        )
        default_columns = (
            'pk', 'name', 'status', 'tenant', 'site', 'rack', 'device_role', 'device_type', 'primary_ip',
        )


class DeviceImportTable(BaseTable):
    name = tables.TemplateColumn(
        template_code=DEVICE_LINK
    )
    status = tables.TemplateColumn(
        template_code=STATUS_LABEL
    )
    tenant = tables.TemplateColumn(
        template_code=COL_TENANT
    )
    site = tables.Column(
        linkify=True
    )
    rack = tables.Column(
        linkify=True
    )
    device_role = tables.Column(
        verbose_name='Role'
    )
    device_type = tables.Column(
        verbose_name='Type'
    )

    class Meta(BaseTable.Meta):
        model = Device
        fields = ('name', 'status', 'tenant', 'site', 'rack', 'position', 'device_role', 'device_type')
        empty_text = False


#
# Device components
#

class DeviceComponentTable(BaseTable):
    pk = ToggleColumn()
    device = tables.Column(
        linkify=True
    )
    name = tables.Column(
        linkify=True,
        order_by=('_name',)
    )
    cable = tables.Column(
        linkify=True
    )

    class Meta(BaseTable.Meta):
        order_by = ('device', 'name')


class ConsolePortTable(DeviceComponentTable):

    class Meta(DeviceComponentTable.Meta):
        model = ConsolePort
        fields = ('pk', 'device', 'name', 'label', 'type', 'description', 'cable')
        default_columns = ('pk', 'device', 'name', 'label', 'type', 'description')


class ConsoleServerPortTable(DeviceComponentTable):

    class Meta(DeviceComponentTable.Meta):
        model = ConsoleServerPort
        fields = ('pk', 'device', 'name', 'label', 'type', 'description', 'cable')
        default_columns = ('pk', 'device', 'name', 'label', 'type', 'description')


class PowerPortTable(DeviceComponentTable):

    class Meta(DeviceComponentTable.Meta):
        model = PowerPort
        fields = ('pk', 'device', 'name', 'label', 'type', 'description', 'maximum_draw', 'allocated_draw', 'cable')
        default_columns = ('pk', 'device', 'name', 'label', 'type', 'maximum_draw', 'allocated_draw', 'description')


class PowerOutletTable(DeviceComponentTable):

    class Meta(DeviceComponentTable.Meta):
        model = PowerOutlet
        fields = ('pk', 'device', 'name', 'label', 'type', 'description', 'power_port', 'feed_leg', 'cable')
        default_columns = ('pk', 'device', 'name', 'label', 'type', 'power_port', 'feed_leg', 'description')


class BaseInterfaceTable(BaseTable):
    enabled = BooleanColumn()
    ip_addresses = tables.TemplateColumn(
        template_code=INTERFACE_IPADDRESSES,
        orderable=False,
        verbose_name='IP Addresses'
    )
    untagged_vlan = tables.Column(linkify=True)
    tagged_vlans = tables.TemplateColumn(
        template_code=INTERFACE_TAGGED_VLANS,
        orderable=False,
        verbose_name='Tagged VLANs'
    )


class InterfaceTable(DeviceComponentTable, BaseInterfaceTable):

    class Meta(DeviceComponentTable.Meta):
        model = Interface
<<<<<<< HEAD
        fields = (
            'pk', 'device', 'name', 'label', 'enabled', 'type', 'mgmt_only', 'mtu', 'mode', 'description', 'cable',
            'ip_addresses', 'untagged_vlan', 'tagged_vlans',
        )
        default_columns = ('pk', 'device', 'name', 'label', 'enabled', 'type', 'description')
=======
        fields = ('name', 'type', 'lag', 'enabled', 'mgmt_only', 'description')


class InterfaceDetailTable(DeviceComponentDetailTable):
    parent = tables.LinkColumn(order_by=('device', 'virtual_machine'))
    name = tables.LinkColumn()
    enabled = BooleanColumn()

    class Meta(InterfaceTable.Meta):
        order_by = ('parent', 'name')
        fields = ('pk', 'parent', 'name', 'enabled', 'type', 'mac_address', 'description', 'cable')
        default_columns = ('pk', 'parent', 'name', 'enabled', 'type', 'description', 'cable')
>>>>>>> 9c3b6704


class FrontPortTable(DeviceComponentTable):
    rear_port_position = tables.Column(
        verbose_name='Position'
    )

    class Meta(DeviceComponentTable.Meta):
        model = FrontPort
        fields = ('pk', 'device', 'name', 'label', 'type', 'rear_port', 'rear_port_position', 'description', 'cable')
        default_columns = ('pk', 'device', 'name', 'label', 'type', 'rear_port', 'rear_port_position', 'description')


class RearPortTable(DeviceComponentTable):

    class Meta(DeviceComponentTable.Meta):
        model = RearPort
        fields = ('pk', 'device', 'name', 'label', 'type', 'positions', 'description', 'cable')
        default_columns = ('pk', 'device', 'name', 'label', 'type', 'description')


class DeviceBayTable(DeviceComponentTable):
    installed_device = tables.Column(
        linkify=True
    )

    class Meta(DeviceComponentTable.Meta):
        model = DeviceBay
        fields = ('pk', 'device', 'name', 'label', 'installed_device', 'description')
        default_columns = ('pk', 'device', 'name', 'label', 'installed_device', 'description')


class InventoryItemTable(DeviceComponentTable):
    manufacturer = tables.Column(
        linkify=True
    )
    discovered = BooleanColumn()

    class Meta(DeviceComponentTable.Meta):
        model = InventoryItem
        fields = (
            'pk', 'device', 'name', 'label', 'manufacturer', 'part_id', 'serial', 'asset_tag', 'description',
            'discovered',
        )
        default_columns = ('pk', 'device', 'name', 'label', 'manufacturer', 'part_id', 'serial', 'asset_tag')


#
# Cables
#

class CableTable(BaseTable):
    pk = ToggleColumn()
    id = tables.Column(
        linkify=True,
        verbose_name='ID'
    )
    termination_a_parent = tables.TemplateColumn(
        template_code=CABLE_TERMINATION_PARENT,
        accessor=Accessor('termination_a'),
        orderable=False,
        verbose_name='Side A'
    )
    termination_a = tables.LinkColumn(
        accessor=Accessor('termination_a'),
        orderable=False,
        verbose_name='Termination A'
    )
    termination_b_parent = tables.TemplateColumn(
        template_code=CABLE_TERMINATION_PARENT,
        accessor=Accessor('termination_b'),
        orderable=False,
        verbose_name='Side B'
    )
    termination_b = tables.LinkColumn(
        accessor=Accessor('termination_b'),
        orderable=False,
        verbose_name='Termination B'
    )
    status = tables.TemplateColumn(
        template_code=STATUS_LABEL
    )
    length = tables.TemplateColumn(
        template_code=CABLE_LENGTH,
        order_by='_abs_length'
    )
    color = ColorColumn()
    tags = TagColumn(
        url_name='dcim:cable_list'
    )

    class Meta(BaseTable.Meta):
        model = Cable
        fields = (
            'pk', 'id', 'label', 'termination_a_parent', 'termination_a', 'termination_b_parent', 'termination_b',
            'status', 'type', 'color', 'length', 'tags',
        )
        default_columns = (
            'pk', 'id', 'label', 'termination_a_parent', 'termination_a', 'termination_b_parent', 'termination_b',
            'status', 'type',
        )


#
# Device connections
#

class ConsoleConnectionTable(BaseTable):
    console_server = tables.LinkColumn(
        viewname='dcim:device',
        accessor=Accessor('connected_endpoint__device'),
        args=[Accessor('connected_endpoint__device__pk')],
        verbose_name='Console Server'
    )
    connected_endpoint = tables.Column(
        verbose_name='Port'
    )
    device = tables.Column(
        linkify=True
    )
    name = tables.Column(
        verbose_name='Console Port'
    )
    connection_status = BooleanColumn()

    class Meta(BaseTable.Meta):
        model = ConsolePort
        fields = ('console_server', 'connected_endpoint', 'device', 'name', 'connection_status')


class PowerConnectionTable(BaseTable):
    pdu = tables.LinkColumn(
        viewname='dcim:device',
        accessor=Accessor('connected_endpoint__device'),
        args=[Accessor('connected_endpoint__device__pk')],
        order_by='_connected_poweroutlet__device',
        verbose_name='PDU'
    )
    outlet = tables.Column(
        accessor=Accessor('_connected_poweroutlet'),
        verbose_name='Outlet'
    )
    device = tables.Column(
        linkify=True
    )
    name = tables.Column(
        verbose_name='Power Port'
    )

    class Meta(BaseTable.Meta):
        model = PowerPort
        fields = ('pdu', 'outlet', 'device', 'name', 'connection_status')


class InterfaceConnectionTable(BaseTable):
    device_a = tables.LinkColumn(
        viewname='dcim:device',
        accessor=Accessor('device'),
        args=[Accessor('device__pk')],
        verbose_name='Device A'
    )
    interface_a = tables.LinkColumn(
        viewname='dcim:interface',
        accessor=Accessor('name'),
        args=[Accessor('pk')],
        verbose_name='Interface A'
    )
    device_b = tables.LinkColumn(
        viewname='dcim:device',
        accessor=Accessor('_connected_interface__device'),
        args=[Accessor('_connected_interface__device__pk')],
        verbose_name='Device B'
    )
    interface_b = tables.LinkColumn(
        viewname='dcim:interface',
        accessor=Accessor('_connected_interface'),
        args=[Accessor('_connected_interface__pk')],
        verbose_name='Interface B'
    )

    class Meta(BaseTable.Meta):
        model = Interface
        fields = (
            'device_a', 'interface_a', 'device_b', 'interface_b', 'connection_status',
        )


#
# Virtual chassis
#

class VirtualChassisTable(BaseTable):
    pk = ToggleColumn()
    name = tables.Column(
        linkify=True
    )
    master = tables.Column(
        linkify=True
    )
    member_count = tables.Column(
        verbose_name='Members'
    )
    tags = TagColumn(
        url_name='dcim:virtualchassis_list'
    )

    class Meta(BaseTable.Meta):
        model = VirtualChassis
        fields = ('pk', 'name', 'domain', 'master', 'member_count', 'tags')
        default_columns = ('pk', 'name', 'domain', 'master', 'member_count')


#
# Power panels
#

class PowerPanelTable(BaseTable):
    pk = ToggleColumn()
    name = tables.LinkColumn()
    site = tables.LinkColumn(
        viewname='dcim:site',
        args=[Accessor('site__slug')]
    )
    powerfeed_count = tables.TemplateColumn(
        template_code=POWERPANEL_POWERFEED_COUNT,
        verbose_name='Feeds'
    )
    tags = TagColumn(
        url_name='dcim:powerpanel_list'
    )

    class Meta(BaseTable.Meta):
        model = PowerPanel
        fields = ('pk', 'name', 'site', 'rack_group', 'powerfeed_count', 'tags')
        default_columns = ('pk', 'name', 'site', 'rack_group', 'powerfeed_count')


#
# Power feeds
#

class PowerFeedTable(BaseTable):
    pk = ToggleColumn()
    name = tables.LinkColumn()
    power_panel = tables.Column(
        linkify=True
    )
    rack = tables.Column(
        linkify=True
    )
    status = tables.TemplateColumn(
        template_code=STATUS_LABEL
    )
    type = tables.TemplateColumn(
        template_code=TYPE_LABEL
    )
    max_utilization = tables.TemplateColumn(
        template_code="{{ value }}%"
    )
    available_power = tables.Column(
        verbose_name='Available power (VA)'
    )
    tags = TagColumn(
        url_name='dcim:powerfeed_list'
    )

    class Meta(BaseTable.Meta):
        model = PowerFeed
        fields = (
            'pk', 'name', 'power_panel', 'rack', 'status', 'type', 'supply', 'voltage', 'amperage', 'phase',
            'max_utilization', 'available_power', 'tags',
        )
        default_columns = (
            'pk', 'name', 'power_panel', 'rack', 'status', 'type', 'supply', 'voltage', 'amperage', 'phase',
        )<|MERGE_RESOLUTION|>--- conflicted
+++ resolved
@@ -52,10 +52,10 @@
 <a href="{% url 'dcim:device_list' %}?rack_id={{ record.pk }}">{{ value }}</a>
 """
 
-<<<<<<< HEAD
 DEVICE_COUNT = """
 <a href="{% url 'dcim:device_list' %}?role={{ record.slug }}">{{ value|default:0 }}</a>
-=======
+"""
+
 RACKRESERVATION_ACTIONS = """
 <a href="{% url 'dcim:rackreservation_changelog' pk=record.pk %}" class="btn btn-default btn-xs" title="Change log">
     <i class="fa fa-history"></i>
@@ -93,7 +93,6 @@
 
 PLATFORM_DEVICE_COUNT = """
 <a href="{% url 'dcim:device_list' %}?platform={{ record.slug }}">{{ value|default:0 }}</a>
->>>>>>> 9c3b6704
 """
 
 PLATFORM_VM_COUNT = """
@@ -757,26 +756,11 @@
 
     class Meta(DeviceComponentTable.Meta):
         model = Interface
-<<<<<<< HEAD
-        fields = (
-            'pk', 'device', 'name', 'label', 'enabled', 'type', 'mgmt_only', 'mtu', 'mode', 'description', 'cable',
-            'ip_addresses', 'untagged_vlan', 'tagged_vlans',
+        fields = (
+            'pk', 'device', 'name', 'label', 'enabled', 'type', 'mgmt_only', 'mtu', 'mode', 'mac_address',
+            'description', 'cable', 'ip_addresses', 'untagged_vlan', 'tagged_vlans',
         )
         default_columns = ('pk', 'device', 'name', 'label', 'enabled', 'type', 'description')
-=======
-        fields = ('name', 'type', 'lag', 'enabled', 'mgmt_only', 'description')
-
-
-class InterfaceDetailTable(DeviceComponentDetailTable):
-    parent = tables.LinkColumn(order_by=('device', 'virtual_machine'))
-    name = tables.LinkColumn()
-    enabled = BooleanColumn()
-
-    class Meta(InterfaceTable.Meta):
-        order_by = ('parent', 'name')
-        fields = ('pk', 'parent', 'name', 'enabled', 'type', 'mac_address', 'description', 'cable')
-        default_columns = ('pk', 'parent', 'name', 'enabled', 'type', 'description', 'cable')
->>>>>>> 9c3b6704
 
 
 class FrontPortTable(DeviceComponentTable):
