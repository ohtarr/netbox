--- conflicted
+++ resolved
@@ -203,15 +203,9 @@
         DeviceRole.objects.bulk_create(roles)
 
         vms = (
-<<<<<<< HEAD
-            VirtualMachine(name='Virtual Machine 1', cluster=clusters[0], platform=platforms[0], role=roles[0], status=VirtualMachineStatusChoices.STATUS_ACTIVE, vcpus=1, memory=1, disk=1),
+            VirtualMachine(name='Virtual Machine 1', cluster=clusters[0], platform=platforms[0], role=roles[0], status=VirtualMachineStatusChoices.STATUS_ACTIVE, vcpus=1, memory=1, disk=1, local_context_data={"foo": 123}),
             VirtualMachine(name='Virtual Machine 2', cluster=clusters[1], platform=platforms[1], role=roles[1], status=VirtualMachineStatusChoices.STATUS_STAGED, vcpus=2, memory=2, disk=2),
             VirtualMachine(name='Virtual Machine 3', cluster=clusters[2], platform=platforms[2], role=roles[2], status=VirtualMachineStatusChoices.STATUS_OFFLINE, vcpus=3, memory=3, disk=3),
-=======
-            VirtualMachine(name='Virtual Machine 1', cluster=clusters[0], platform=platforms[0], role=roles[0], status=DEVICE_STATUS_ACTIVE, vcpus=1, memory=1, disk=1, local_context_data={"foo": 123}),
-            VirtualMachine(name='Virtual Machine 2', cluster=clusters[1], platform=platforms[1], role=roles[1], status=DEVICE_STATUS_STAGED, vcpus=2, memory=2, disk=2),
-            VirtualMachine(name='Virtual Machine 3', cluster=clusters[2], platform=platforms[2], role=roles[2], status=DEVICE_STATUS_OFFLINE, vcpus=3, memory=3, disk=3),
->>>>>>> 5d7af0fa
         )
         VirtualMachine.objects.bulk_create(vms)
 
